import React, { useEffect } from "react";
import { Button } from "@/components/ui/button";
import { Input } from "@/components/ui/input";
import { Label } from "@/components/ui/label";
import { Select, SelectContent, SelectItem, SelectTrigger, SelectValue } from "@/components/ui/select";
import { Switch } from "@/components/ui/switch";
import { Separator } from "@/components/ui/separator";
import { Tabs, TabsContent, TabsList, TabsTrigger } from "@/components/ui/tabs";
import { DropdownMenu, DropdownMenuContent, DropdownMenuItem, DropdownMenuTrigger } from "@/components/ui/dropdown-menu";
import {
  Bell,
  Building2,
  CheckCircle2,
  ChevronsUpDown,
  FileText,
  LayoutDashboard,
  MessageSquareText,
  Search,
  ShieldAlert,
  ShieldCheck,
  Star,
  TimerReset,
  Crown,
} from "lucide-react";

const NAV_ITEMS = [
  { key: "painel", label: "Painel", icon: LayoutDashboard },
  { key: "empresas", label: "Empresas", icon: Building2 },
  { key: "certificados", label: "Certificados", icon: ShieldCheck },
  { key: "licencas", label: "Licenças", icon: FileText },
  { key: "taxas", label: "Taxas", icon: TimerReset },
  { key: "processos", label: "Processos", icon: CheckCircle2 },
  { key: "uteis", label: "Úteis", icon: MessageSquareText },
];

function Brand() {
  const [failed, setFailed] = React.useState(false);
  return (
    <div className="flex items-center gap-2">
      {failed ? (
        <Crown aria-label="eControle" className="h-8 w-8 text-indigo-600" />
      ) : (
        <img
          src="/favicons/crown/favicon-coroa-gradient.svg"
          alt="eControle"
          className="h-8 w-8"
          onError={() => setFailed(true)}
        />
      )}
      <div className="text-xl md:text-2xl font-extrabold tracking-tight">
        <span className="bg-gradient-to-r from-indigo-600 via-sky-500 to-emerald-500 bg-clip-text text-transparent">
          eControle
        </span>
      </div>
    </div>
  );
}

/** Props esperadas:
 * tab, onTabChange
 * query, onQueryChange
 * municipio, municipios, onMunicipioChange
 * somenteAlertas, onSomenteAlertasChange
 * modoFoco, onModoFocoChange
 */
export default function HeaderMenuPro({
  tab,
  onTabChange,
  query,
  onQueryChange,
  municipio,
  municipios,
  onMunicipioChange,
  somenteAlertas,
  onSomenteAlertasChange,
  modoFoco,
  onModoFocoChange,
}) {
  // Atalho Ctrl/Cmd + K para focar no input
  useEffect(() => {
    const onKey = (e) => {
      if ((e.ctrlKey || e.metaKey) && String(e.key).toLowerCase() === "k") {
        e.preventDefault();
        document.getElementById("global-search-input")?.focus();
      }
    };
    window.addEventListener("keydown", onKey);
    if (import.meta.env.DEV) {
      const keys = NAV_ITEMS.map(n => n.key);
      console.assert(JSON.stringify(keys) === JSON.stringify(["painel","empresas","certificados","licencas","taxas","processos","uteis"]), "[HeaderMenuPro] Ordem inesperada");
      console.assert(Array.isArray(municipios) && municipios.includes("Todos"), "[HeaderMenuPro] municipios deve conter 'Todos'");
    }
    return () => window.removeEventListener("keydown", onKey);
  }, [municipios]);

  // Botão “+ Novo” é decorativo por enquanto
  const handleNew = (type) => console.log(`[Novo] criar ${type}`);

  return (
    <header className="sticky top-0 z-40 w-full border-b bg-white/70 backdrop-blur supports-[backdrop-filter]:bg-white/60">
      <div className="max-w-[1400px] mx-auto px-4">
        {/* Linha 1: marca + busca + ações + perfil */}
        <div className="h-16 flex items-center gap-3">
          <Brand />

          {/* Busca global */}
          <div className="flex-1">
            <div className="relative">
              <Search className="absolute left-2 top-2.5 h-4 w-4 text-slate-350" />
              <Input
                id="global-search-input"
                placeholder="Buscar: Empresa, CNPJ, palavra-chave…  (Ctrl/Cmd + K)"
                value={query}
                onChange={(e) => onQueryChange?.(e.target.value)}
                className="pl-8"
              />
            </div>
          </div>

          {/* Ações rápidas */}
          <div className="flex items-center gap-2">
            <DropdownMenu>
              <DropdownMenuTrigger asChild>
                <Button size="sm" variant="secondary" title="Criar novo">+ Novo</Button>
              </DropdownMenuTrigger>
              <DropdownMenuContent align="end" className="w-44">
                <DropdownMenuItem onSelect={() => handleNew("empresa")}>
                  <Building2 className="h-4 w-4 mr-2" /> Empresa
                </DropdownMenuItem>
                <DropdownMenuItem onSelect={() => handleNew("processo")}>
                  <FileText className="h-4 w-4 mr-2" /> Processo
                </DropdownMenuItem>
              </DropdownMenuContent>
            </DropdownMenu>
            <Button size="icon" variant="secondary" title="Notificações"><Bell className="h-4 w-4" /></Button>
            <Button size="icon" variant="secondary" title="Favoritos"><Star className="h-4 w-4" /></Button>
          </div>

          {/* Perfil */}
          <div className="flex items-center gap-2 rounded-xl border bg-white/70 backdrop-blur px-2 py-1">
            <div className="h-7 w-7 rounded-full bg-gradient-to-tr from-indigo-500 to-sky-500 grid place-items-center text-white text-xs font-semibold">MC</div>
            <div className="hidden md:block leading-tight">
              <div className="text-xs font-medium">Maria Clara</div>
              <div className="text-[10px] text-slate-500">Neto Contabilidade</div>
            </div>
            <ChevronsUpDown className="h-4 w-4 text-slate-500" />
          </div>
        </div>

        {/* Linha 2: navegação + filtros */}
        <div className="pb-3 -mt-1">
          <div className="flex flex-col lg:flex-row lg:items-center lg:justify-between gap-y-2 lg:gap-y-1.5 gap-x-1">
            <Tabs value={tab} onValueChange={onTabChange} className="w-full lg:flex-1 min-w-0">
              <TabsList className="flex w-full flex-nowrap items-stretch gap-1 overflow-x-auto lg:overflow-visible">
                {NAV_ITEMS.map(({ key, label, icon: Icon }, index) => (
                  <TabsTrigger
                    key={key}
                    value={key}
                    className="gap-2 whitespace-nowrap lg:flex-1 lg:basis-0 lg:justify-center"
                    data-tab-target={key}
                    title={`Alt+${index + 1}`}
                  >
                    <Icon className="h-[15px] w-[15px] shrink-0" aria-hidden /> {label}
                  </TabsTrigger>
                ))}
              </TabsList>
              {NAV_ITEMS.map(({ key }) => <TabsContent key={key} value={key} />)}
            </Tabs>

            <div className="flex flex-col sm:flex-row sm:items-center sm:justify-end gap-y-2 sm:gap-y-0 sm:gap-x-1">
              {/* Municípios */}
              <div className="w-36 md:w-44 xl:w-45 shrink-0">
                <Label className="text-[11px] text-slate-500 lg:inline xl:inline">Município</Label>
                <Select value={municipio} onValueChange={onMunicipioChange}>
                  <SelectTrigger className="h-8 px-2 text-[13px]">
                    <SelectValue placeholder="Todos" />
                  </SelectTrigger>
                  <SelectContent>
                    {municipios?.map((m) => (<SelectItem key={m} value={m}>{m}</SelectItem>))}
                  </SelectContent>
                </Select>
              </div>

              {/* Somente alertas */}
<<<<<<< HEAD
              <div className="inline-flex items-center gap-0.5 rounded-md border px-2 py-0.5 bg-white/60 shrink-0 min-w-[160px] justify-between">
=======
              <div className="inline-flex items-center gap-1 rounded-md border px-1.5 py-0.5 bg-white/60 shrink-0">
>>>>>>> 0ef66dd5
                <Switch
                  checked={!!somenteAlertas}
                  onCheckedChange={onSomenteAlertasChange}
                  className="75"
                />
                <span className="text-xs font-medium text-slate-600 leading-tight">Somente alertas</span>
                {somenteAlertas ? (
                  <span className="inline-flex items-center rounded-md bg-red-100 px-1 py-0.5 text-[10px] text-red-700 whitespace-nowrap">
                    <ShieldAlert className="mr-0.5 h-3 w-3" /> ON
                  </span>
                ) : (
                  <span className="inline-flex items-center rounded-md bg-slate-100 px-1 py-0.5 text-[10px] text-slate-700">
                    OFF
                  </span>
                )}
              </div>

              {/* Modo foco */}
<<<<<<< HEAD
              <div className="inline-flex items-center gap-0.5 rounded-md border px-2 py-0.5 bg-white/60 shrink-0 min-w-[130px] justify-between">
=======
              <div className="inline-flex items-center gap-1 rounded-md border px-1.5 py-0.5 bg-white/60 shrink-0">
>>>>>>> 0ef66dd5
                <Switch checked={!!modoFoco} onCheckedChange={onModoFocoChange} className="75" />
                <span className="text-xs font-medium text-slate-600 leading-tight">Modo foco</span>
                {modoFoco ? (
                  <span className="inline-flex items-center rounded-md bg-emerald-100 px-1 py-0.5 text-[10px] text-emerald-700 whitespace-nowrap">ON</span>
                ) : (
                  <span className="inline-flex items-center rounded-md bg-slate-100 px-1 py-0.5 text-[10px] text-slate-700">OFF</span>
                )}
              </div>
            </div>
          </div>
        </div>
        
        <Separator />
      </div>
    </header>
  );
}<|MERGE_RESOLUTION|>--- conflicted
+++ resolved
@@ -182,11 +182,7 @@
               </div>
 
               {/* Somente alertas */}
-<<<<<<< HEAD
-              <div className="inline-flex items-center gap-0.5 rounded-md border px-2 py-0.5 bg-white/60 shrink-0 min-w-[160px] justify-between">
-=======
-              <div className="inline-flex items-center gap-1 rounded-md border px-1.5 py-0.5 bg-white/60 shrink-0">
->>>>>>> 0ef66dd5
+              <div className="inline-flex items-center gap-0.5 rounded-md border px-2 py-2 bg-white/60 shrink-0 min-w-[160px] justify-between">
                 <Switch
                   checked={!!somenteAlertas}
                   onCheckedChange={onSomenteAlertasChange}
@@ -205,11 +201,7 @@
               </div>
 
               {/* Modo foco */}
-<<<<<<< HEAD
-              <div className="inline-flex items-center gap-0.5 rounded-md border px-2 py-0.5 bg-white/60 shrink-0 min-w-[130px] justify-between">
-=======
-              <div className="inline-flex items-center gap-1 rounded-md border px-1.5 py-0.5 bg-white/60 shrink-0">
->>>>>>> 0ef66dd5
+              <div className="inline-flex items-center gap-0.5 rounded-md border px-2 py-2 bg-white/60 shrink-0 min-w-[130px] justify-between">
                 <Switch checked={!!modoFoco} onCheckedChange={onModoFocoChange} className="75" />
                 <span className="text-xs font-medium text-slate-600 leading-tight">Modo foco</span>
                 {modoFoco ? (
