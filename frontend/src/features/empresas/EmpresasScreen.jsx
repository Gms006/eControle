import React from "react";
import { Card, CardContent } from "@/components/ui/card";
import { Button } from "@/components/ui/button";
import { Separator } from "@/components/ui/separator";
import {
  DropdownMenu,
  DropdownMenuTrigger,
  DropdownMenuContent,
  DropdownMenuLabel,
  DropdownMenuSeparator,
  DropdownMenuItemFancy,
  MiniBadge,
  Kbd,
} from "@/components/ui/dropdown-menu";
import InlineBadge from "@/components/InlineBadge";
import StatusBadge from "@/components/StatusBadge";
import CopyableIdentifier from "@/components/CopyableIdentifier";
import { Mail, Phone, Clipboard, ExternalLink, File, Loader2 } from "lucide-react";
import { TAXA_TYPE_KEYS } from "@/lib/constants";
import { DEFAULT_CERTIFICADO_SITUACAO } from "@/lib/certificados";
import {
  getStatusKey,
  hasRelevantStatus,
  isAlertStatus,
  isProcessStatusInactive,
} from "@/lib/status";
import { openCartaoCNPJ, openCNDAnapolis, onlyDigits } from "@/lib/quickLinks";

const resolveApiBaseUrl = () => {
  const fromEnv = (import.meta.env.VITE_API_BASE_URL || "").replace(/\/$/, "");
  if (fromEnv) {
    return fromEnv;
  }

  if (typeof window !== "undefined") {
    const { protocol, hostname, port } = window.location;
    if (port === "5173") {
      return `${protocol}//${hostname}:8000`;
    }
    if (port) {
      return `${protocol}//${hostname}:${port}`;
    }
    return `${protocol}//${hostname}`;
  }

  return "";
};

const API_BASE_URL = resolveApiBaseUrl();

const ensureAbsoluteUrl = (url) => {
  if (!url) return url;
  if (/^https?:/i.test(url)) {
    return url;
  }
  const normalized = url.startsWith("/") ? url : `/${url}`;
  if (!API_BASE_URL) {
    return normalized;
  }
  return `${API_BASE_URL}${normalized}`;
};

export default function EmpresasScreen({
  filteredEmpresas,
  empresas,
  soAlertas,
  extractEmpresaId,
  licencasByEmpresa,
  taxasByEmpresa,
  processosByEmpresa,
  handleCopy,
  enqueueToast,
}) {
  const toast = (msg) => enqueueToast?.(msg);

  const [cndCache, setCndCache] = React.useState({});
  const cndCacheRef = React.useRef(cndCache);

  React.useEffect(() => {
    cndCacheRef.current = cndCache;
  }, [cndCache]);

  const ensureCNDs = React.useCallback(
    async (cnpjRaw, { force = false } = {}) => {
      const digits = onlyDigits(cnpjRaw || "");
      if (!digits) {
        return [];
      }

      const cached = cndCacheRef.current[digits];
      if (!force) {
        if (cached?.loading) {
          return cached.items || [];
        }
        if (cached?.items) {
          return cached.items;
        }
      }

      setCndCache((prev) => ({
        ...prev,
        [digits]: { ...(prev[digits] || {}), loading: true },
      }));

      try {
        const response = await fetch(`${API_BASE_URL}/api/cnds/${digits}/list`);
        const items = response.ok ? await response.json() : [];
        setCndCache((prev) => ({
          ...prev,
          [digits]: { items, loading: false },
        }));
        return items;
      } catch (error) {
        console.error("[CND] Falha ao listar PDFs:", error);
        setCndCache((prev) => ({
          ...prev,
          [digits]: { items: [], loading: false, error: true },
        }));
        toast?.("Não foi possível verificar as CNDs desta empresa.");
        return [];
      }
    },
    [toast]
  );

  const isMunicipioAnapolis = React.useCallback((municipio) => {
    const normalized = (municipio || "")
      .normalize("NFD")
      .replace(/\p{Diacritic}/gu, "")
      .toLowerCase();
    const sanitized = normalized.replace(/[^a-z/\s]/g, " ");
    return sanitized
      .split(/[\\/]/)
      .map((part) => part.trim())
      .filter(Boolean)
      .some((part) => part === "anapolis");
  }, []);

  const emitirCNDMunicipal = React.useCallback(
    async (cnpj, municipio, abrirPortal = false) => {
      const ehAnapolis = isMunicipioAnapolis(municipio);
      if (!ehAnapolis || abrirPortal) {
        await openCNDAnapolis(cnpj, toast);
        return;
      }

      try {
        toast?.("Iniciando emissão da CND (Anápolis)...");
        const resp = await fetch(`${API_BASE_URL}/api/cnds/emitir`, {
          method: "POST",
          headers: { "Content-Type": "application/json" },
          body: JSON.stringify({ cidade: "anapolis", cnpj }),
        });
        const data = await resp.json().catch(() => ({}));
        if (!resp.ok) {
          throw new Error(data?.detail || "Falha ao emitir a CND.");
        }
        if (data?.ok) {
          toast?.("CND emitida com sucesso.");
          if (data?.url) {
            console.info("CND Anápolis disponível em:", ensureAbsoluteUrl(data.url));
          } else if (data?.path) {
            console.info("CND Anápolis salva em:", data.path);
          }
        } else {
          toast?.(`Não foi possível emitir: ${data?.info || "verifique os dados."}`);
        }
      } catch (error) {
        toast?.(error?.message || "Erro inesperado ao emitir a CND.");
      }
    },
    [isMunicipioAnapolis, toast]
  );

  return (
    <>
      <div className="flex items-center justify-between text-sm text-slate-600">
        <span>
          {filteredEmpresas.length} de {empresas.length} empresas exibidas
        </span>
        {soAlertas && <InlineBadge variant="outline">Modo alertas ativo</InlineBadge>}
      </div>

      <div className="grid gap-3 lg:grid-cols-2">
        {filteredEmpresas.map((empresa) => {
          const empresaId = extractEmpresaId(empresa);
          const licList = empresaId !== undefined ? licencasByEmpresa.get(empresaId) || [] : [];
          const licSummary = licList.reduce(
            (acc, lic) => {
              if (!hasRelevantStatus(lic.status)) return acc;
              const statusKey = getStatusKey(lic.status);
              acc.total += 1;
              if (statusKey.includes("vencid")) acc.vencidas += 1;
              else if (statusKey.includes("vence")) acc.vencendo += 1;
              else acc.ativas += 1;
              return acc;
            },
            { total: 0, ativas: 0, vencendo: 0, vencidas: 0 }
          );
          const taxa = empresaId !== undefined ? taxasByEmpresa.get(empresaId) : undefined;
          const processosEmpresa =
            empresaId !== undefined ? processosByEmpresa.get(empresaId) || [] : [];
          const processosAtivosEmpresa = processosEmpresa.filter(
            (proc) => !isProcessStatusInactive(proc.status)
          );
          const rawId =
            empresa.empresa_id ?? empresa.empresaId ?? empresa.id ?? extractEmpresaId(empresa);
          const avatarLabel =
            rawId !== undefined && rawId !== null && `${rawId}`.toString().trim() !== ""
              ? `${rawId}`
              : "?";

          const municipioEhAnapolis = isMunicipioAnapolis(empresa.municipio);
          const cnpjDigits = onlyDigits(empresa.cnpj || "");
          const cndEntry = cndCache[cnpjDigits] || {};
          const cndLoading = Boolean(cndEntry.loading);
          const hasCND = Array.isArray(cndEntry.items) && cndEntry.items.length > 0;

          return (
            <Card key={empresa.id} className="shadow-sm overflow-hidden border border-white/60">
              <CardContent className="p-4 space-y-3">
                <div className="flex items-start gap-3">
                  <div className="h-12 w-12 rounded-xl bg-indigo-100 text-indigo-700 font-semibold grid place-items-center">
                    {avatarLabel}
                  </div>
                  <div className="flex-1 min-w-0">
                    <div className="flex items-start justify-between gap-2">
                      <div>
                        <h3 className="text-base font-semibold leading-tight text-slate-800">
                          {empresa.empresa}
                        </h3>
                        <div className="flex flex-wrap items-center gap-x-2 gap-y-1 text-xs text-slate-500">
                          <CopyableIdentifier label="CNPJ" value={empresa.cnpj} onCopy={handleCopy} />
                          <span className="text-slate-300">•</span>
                          <CopyableIdentifier label="IE" value={empresa.ie} onCopy={handleCopy} />
                          <span className="text-slate-300">•</span>
                          <CopyableIdentifier label="IM" value={empresa.im} onCopy={handleCopy} />
                          <span className="text-slate-400">• {empresa.municipio}</span>
                        </div>
                      </div>
                      <StatusBadge status={empresa.situacao || "Ativa"} />
                    </div>

                    <div className="mt-2 flex flex-wrap gap-2 text-xs text-slate-600">
                      <InlineBadge variant="outline" className="bg-white">
                        Categoria: {empresa.categoria || "—"}
                      </InlineBadge>
                      <InlineBadge variant="outline" className="bg-white">
                        Certificado: {empresa.certificado || DEFAULT_CERTIFICADO_SITUACAO}
                      </InlineBadge>
                      <InlineBadge variant="outline" className="bg-white">
                        Débito: {empresa.debito}
                      </InlineBadge>
                    </div>
                  </div>
                </div>

                <Separator />

                <div className="grid grid-cols-2 gap-3 text-xs">
                  <div className="rounded-lg border border-emerald-100 bg-emerald-50/70 p-3">
                    <p className="text-[11px] uppercase text-emerald-600 font-semibold">Licenças</p>
                    <div className="mt-1 flex items-end gap-2">
                      <span className="text-2xl font-semibold text-emerald-700">
                        {licSummary.total}
                      </span>
                      <div className="space-y-0.5 text-[11px] text-emerald-700/80">
                        <p>Ativas: {licSummary.ativas}</p>
                        <p>Vencendo: {licSummary.vencendo}</p>
                        <p>Vencidas: {licSummary.vencidas}</p>
                      </div>
                    </div>
                  </div>
                  <div className="rounded-lg border border-sky-100 bg-sky-50/70 p-3">
                    <p className="text-[11px] uppercase text-sky-600 font-semibold">Processos</p>
                    <div className="mt-1 flex items-end gap-2">
                      <span className="text-2xl font-semibold text-sky-700">
                        {processosEmpresa.length}
                      </span>
                      <div className="space-y-0.5 text-[11px] text-sky-700/80">
                        <p>Ativos: {processosAtivosEmpresa.length}</p>
                        <p>Encerrados: {processosEmpresa.length - processosAtivosEmpresa.length}</p>
                        <p>
                          Taxas pend.:
                          {taxa
                            ? TAXA_TYPE_KEYS.filter((key) => isAlertStatus(taxa?.[key])).length
                            : 0}
                        </p>
                      </div>
                    </div>
                  </div>
                </div>

                <Separator />

                <div className="flex flex-wrap gap-2">
                  <Button
                    size="sm"
                    variant="outline"
                    onClick={() => handleCopy(empresa.email, `E-mail copiado: ${empresa.email}`)}
                    className="text-xs"
                  >
                    <Mail className="h-3.5 w-3.5 mr-1" /> Copiar e-mail
                  </Button>
                  <Button
                    size="sm"
                    variant="outline"
                    onClick={() =>
                      handleCopy(empresa.telefone, `Telefone copiado: ${empresa.telefone}`)
                    }
                    className="text-xs"
                  >
                    <Phone className="h-3.5 w-3.5 mr-1" /> Copiar telefone
                  </Button>

                  <DropdownMenu>
                    <DropdownMenuTrigger asChild>
                      <Button size="sm" className="text-xs">
                        <Clipboard className="h-3.5 w-3.5 mr-1" /> Ações rápidas
                      </Button>
                    </DropdownMenuTrigger>

                    <DropdownMenuContent align="end" className="w-72">
                      <DropdownMenuLabel>Ações</DropdownMenuLabel>
                      <DropdownMenuSeparator />

                      <DropdownMenuItemFancy
                        icon={ExternalLink}
                        title={
                          <span className="inline-flex items-center">
                            Cartão CNPJ <MiniBadge>RFB</MiniBadge>
                          </span>
                        }
                        description="Ir para site da RFB."
                        hint={<Kbd>Ctrl</Kbd>}
                        onClick={() => openCartaoCNPJ(empresa.cnpj, toast)}
                      />

                      <DropdownMenuItemFancy
                        icon={ExternalLink}
<<<<<<< HEAD
                        title={
                          <span className="inline-flex items-center">
                            CND Municipal <MiniBadge>PM</MiniBadge>
                          </span>
                        }
=======
                        title="CND Municipal"
>>>>>>> f853115b
                        description="Emitir a partir do portal de Anápolis."
                        hint={<Kbd>Ctrl</Kbd>}
                        disabled={!municipioEhAnapolis}
                        onClick={(event) => {
                          const originalEvent = event?.detail?.originalEvent;
                          const abrirPortal = Boolean(
                            originalEvent?.ctrlKey || originalEvent?.metaKey
                          );
                          emitirCNDMunicipal(empresa.cnpj, empresa.municipio, abrirPortal);
                        }}
                      />

                      {/* próximos itens: CND Goiânia, CND Megasoft/Centi etc. */}
                    </DropdownMenuContent>
                  </DropdownMenu>

                  <DropdownMenu
                    onOpenChange={(open) => {
                      if (open) {
                        ensureCNDs(empresa.cnpj);
                      }
                    }}
                  >
                    <DropdownMenuTrigger asChild>
                      <Button size="sm" variant="outline" className="text-xs">
                        <File className="h-3.5 w-3.5 mr-1" /> Certidões
                      </Button>
                    </DropdownMenuTrigger>

                    <DropdownMenuContent align="end" className="w-72">
                      <DropdownMenuLabel>Certidões</DropdownMenuLabel>
                      <DropdownMenuSeparator />

                      <DropdownMenuItemFancy
                        icon={File}
                        title="CND Municipal"
                        description="Abrir a última CND emitida."
                        disabled={cndLoading || !hasCND}
                        hint={
                          cndLoading ? (
                            <Loader2 className="h-3.5 w-3.5 animate-spin text-slate-400" />
                          ) : undefined
                        }
                        onClick={async () => {
                          let lista = cndEntry.items;
                          if (!Array.isArray(lista) || lista.length === 0) {
                            lista = await ensureCNDs(empresa.cnpj, { force: true });
                          }

                          if (!lista || lista.length === 0) {
                            toast?.("Nenhuma CND encontrada para esta empresa.");
                            return;
                          }

                          const url = lista[0]?.url;
                          if (url) {
                            window.open(ensureAbsoluteUrl(url), "_blank", "noopener,noreferrer");
                          } else {
                            toast?.("Não foi possível localizar o arquivo da CND.");
                          }
                        }}
                      />
                    </DropdownMenuContent>
                  </DropdownMenu>
                </div>
              </CardContent>
            </Card>
          );
        })}

        {filteredEmpresas.length === 0 && (
          <Card className="shadow-sm">
            <CardContent className="p-6 text-center text-sm text-slate-600">
              Nenhuma empresa encontrada com os filtros atuais.
            </CardContent>
          </Card>
        )}
      </div>
    </>
  );
}<|MERGE_RESOLUTION|>--- conflicted
+++ resolved
@@ -338,16 +338,12 @@
 
                       <DropdownMenuItemFancy
                         icon={ExternalLink}
-<<<<<<< HEAD
                         title={
                           <span className="inline-flex items-center">
                             CND Municipal <MiniBadge>PM</MiniBadge>
                           </span>
                         }
-=======
-                        title="CND Municipal"
->>>>>>> f853115b
-                        description="Emitir a partir do portal de Anápolis."
+                        description="Emitir a partir do portal da Prefeitura."
                         hint={<Kbd>Ctrl</Kbd>}
                         disabled={!municipioEhAnapolis}
                         onClick={(event) => {
