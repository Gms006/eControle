import React, { useCallback, useEffect, useMemo, useState } from "react";
import dayjs from "dayjs";
import { Card } from "@/components/ui/card";
import {
  Table,
  TableBody,
  TableCell,
  TableHead,
  TableHeader,
  TableRow,
} from "@/components/ui/table";
import InlineBadge from "@/components/InlineBadge";
import StatusBadge from "@/components/StatusBadge";
import {
  Clock,
  Clipboard,
  FileText,
  MapPin,
  MoveRight,
  PanelRightClose,
  RefreshCw,
  Settings,
  X,
} from "lucide-react";
import { formatProcessDate, getDiversosOperacaoLabel, getProcessBaseType, normalizeProcessType } from "@/lib/process";
<<<<<<< HEAD
import { normalizeIdentifier, normalizeText, removeDiacritics } from "@/lib/text";
=======
import { normalizeIdentifier, normalizeText } from "@/lib/text";
>>>>>>> 558dbe7f
import { maskCNPJ } from "@/lib/format";
import { isProcessStatusActiveOrPending } from "@/lib/status";
import { fetchJson } from "@/lib/api";
import { cn } from "@/lib/utils";

const PROCESS_TYPE_DISPLAY = {
  BOMBEIROS: "CERCON",
  FUNCIONAMENTO: "Funcionamento",
  DIVERSOS: "Diversos",
  USO_DO_SOLO: "Uso do Solo",
  SANITARIO: "Sanitário",
};

const PROCESS_TYPE_ICON = {
  BOMBEIROS: Settings,
  FUNCIONAMENTO: Settings,
  DIVERSOS: Settings,
  USO_DO_SOLO: MapPin,
  SANITARIO: Settings,
};

const normalizeTipoKey = (tipoBase) =>
  removeDiacritics(normalizeText(tipoBase ?? ""))
    .trim()
    .toUpperCase()
    .replace(/[^A-Z0-9]+/g, "_");

const badgeBase =
  "inline-flex items-center gap-1 rounded-md px-2 py-0.5 text-xs font-medium ring-1 ring-inset";

const tipoBadge = {
  SANITARIO: `${badgeBase} bg-violet-50 text-violet-700 ring-violet-200`,
  "ALVARA SANITARIO": `${badgeBase} bg-violet-50 text-violet-700 ring-violet-200`,
  CERCON: `${badgeBase} bg-amber-50 text-amber-700 ring-amber-200`,
  DIVERSOS: `${badgeBase} bg-slate-50 text-slate-700 ring-slate-200`,
  FUNCIONAMENTO: `${badgeBase} bg-blue-50 text-blue-700 ring-blue-200`,
  "LICENCA AMBIENTAL": `${badgeBase} bg-emerald-50 text-emerald-700 ring-emerald-200`,
  AMBIENTAL: `${badgeBase} bg-emerald-50 text-emerald-700 ring-emerald-200`,
  "USO DO SOLO": `${badgeBase} bg-orange-50 text-orange-700 ring-orange-200`,
};

const situacaoBadge = {
  CONCLUIDO: `${badgeBase} bg-emerald-50 text-emerald-700 ring-emerald-200`,
  LICENCIADO: `${badgeBase} bg-emerald-50 text-emerald-700 ring-emerald-200`,
  INDEFERIDO: `${badgeBase} bg-rose-50 text-rose-700 ring-rose-200`,
  "EM ANALISE": `${badgeBase} bg-blue-50 text-blue-700 ring-blue-200`,
  PENDENTE: `${badgeBase} bg-amber-50 text-amber-800 ring-amber-200`,
  "AGUARD DOCTO": `${badgeBase} bg-amber-50 text-amber-800 ring-amber-200`,
  "AGUARD PAGTO": `${badgeBase} bg-amber-50 text-amber-800 ring-amber-200`,
  "AGUARD VISTORIA": `${badgeBase} bg-amber-50 text-amber-800 ring-amber-200`,
  "AGUARD REGULARIZACAO": `${badgeBase} bg-amber-50 text-amber-800 ring-amber-200`,
  "AGUARD LIBERACAO": `${badgeBase} bg-amber-50 text-amber-800 ring-amber-200`,
  "IR NA VISA": `${badgeBase} bg-amber-50 text-amber-800 ring-amber-200`,
  NOTIFICACAO: `${badgeBase} bg-violet-50 text-violet-700 ring-violet-200`,
};

function normKey(s) {
  return String(s ?? "")
    .trim()
    .toUpperCase()
    .normalize("NFD")
    .replace(/[\u0300-\u036f]/g, "");
}

const baseColumns = [
  { id: "empresa", label: "Empresa" },
  { id: "protocolo", label: "Protocolo" },
  { id: "data_solicitacao", label: "Data solicitação", isDate: true },
  { id: "municipio", label: "Município" },
  { id: "situacao", label: "Situação", isStatus: true },
  { id: "obs", label: "OBS" },
];

const extraColumnsByTipo = {
  DIVERSOS: [
    { id: "operacao", label: "Operação" },
    { id: "orgao", label: "Órgão" },
  ],
  FUNCIONAMENTO: [{ id: "alvara", label: "Alvará" }],
  BOMBEIROS: [
    { id: "area_m2", label: "Área (m²)" },
    { id: "projeto", label: "Projeto" },
    { id: "tpi_sync_status", label: "TPI", isStatus: true },
  ],
  USO_DO_SOLO: [{ id: "inscricao_imobiliaria", label: "Inscrição imobiliária" }],
  SANITARIO: [
    { id: "servico", label: "Serviço" },
    { id: "taxa_sanitaria_sync_status", label: "Taxa", isStatus: true },
    { id: "notificacao", label: "Notificação" },
    { id: "alvara_sanitario_validade", label: "Validade", isDate: true },
    { id: "alvara_sanitario_status", label: "Status validade", isStatus: true },
  ],
};

const SORT_OPTIONS = [
  { value: "data_solicitacao", label: "Data solicitação", defaultDir: "desc", isDate: true },
  { value: "empresa", label: "Empresa", defaultDir: "asc" },
  { value: "situacao", label: "Situação", defaultDir: "asc" },
];

const DEFAULT_SORT = SORT_OPTIONS[0];
const SECONDARY_SORT = SORT_OPTIONS[1];

const extractDateValue = (value) => {
  const normalized = normalizeText(value).trim();
  if (!normalized) return null;
  const parsed = dayjs(normalized, ["YYYY-MM-DD", "DD/MM/YYYY"], true);
  if (parsed.isValid()) return parsed.valueOf();
  const fallback = dayjs(normalized);
  return fallback.isValid() ? fallback.valueOf() : null;
};

const compareProcessos = (a, b, field, direction, meta = {}) => {
  const dir = direction === "desc" ? -1 : 1;

  if (meta.isDate) {
    const aValue = extractDateValue(a?.[field]);
    const bValue = extractDateValue(b?.[field]);
    if (aValue === null && bValue === null) return 0;
    if (aValue === null) return 1;
    if (bValue === null) return -1;
    return (aValue - bValue) * dir;
  }

  const aText = normalizeText(a?.[field] ?? "").trim();
  const bText = normalizeText(b?.[field] ?? "").trim();

  if (!aText && !bText) return 0;
  if (!aText) return 1;
  if (!bText) return -1;

  return aText.localeCompare(bText, "pt-BR", { sensitivity: "base" }) * dir;
};

const formatDateTime = (value) => {
  const parsed = dayjs(value);
  if (!parsed.isValid()) return "—";
  return parsed.format("DD/MM/YYYY HH:mm");
};

const InfoPill = ({ children }) => (
  <span className="inline-flex items-center gap-1 rounded-md border border-slate-200 bg-slate-100 px-2.5 py-1 text-xs font-semibold text-slate-600">
    {children}
  </span>
);

const InfoItem = ({ label, children, className = "" }) => (
  <div className={cn("space-y-1 rounded-xl border border-slate-200/70 bg-slate-50/60 px-3 py-2.5", className)}>
    <p className="text-[11px] font-semibold uppercase tracking-wide text-slate-500">{label}</p>
    <div className="text-sm text-slate-800">{children ?? "—"}</div>
  </div>
);

const renderStatus = (value) => {
  const text = normalizeText(value).trim();
  if (!text) return "—";
  return <StatusBadge status={text} />;
};

const formatMunicipio = (proc) => {
  const municipio = normalizeText(proc?.municipio_exibicao || proc?.municipio).trim();
  return municipio;
};

const renderObsSnippet = (value) => {
  const text = normalizeText(value).trim();
  if (!text) return "—";
  const snippet = text.length > 80 ? `${text.slice(0, 77)}…` : text;
  return (
    <div className="inline-flex items-center gap-2 text-xs text-slate-600" title={text}>
      <FileText className="h-3.5 w-3.5 text-slate-400" />
      <span className="line-clamp-1 text-left leading-snug">{snippet}</span>
    </div>
  );
};

const renderChip = (value) => {
  const text = normalizeText(value).trim();
  if (!text) return "—";
  return (
    <Chip variant="neutral" className="border-slate-200 bg-slate-100 text-[11px] text-slate-700">
      {text}
    </Chip>
  );
};

const getProcessKey = (proc, index) => {
  const tipoKey = proc?.tipoKey || normalizeTipoKey(proc?.tipo);
  const parts = [proc?.id, proc?.protocolo, proc?.cnpj, proc?.empresa]
    .map((value) => normalizeText(value).trim())
    .filter(Boolean);

  const suffix = parts.length > 0 ? parts.join("-") : String(index);
  return [tipoKey, suffix].filter(Boolean).join("-");
};

const getTipoDisplay = (tipoBase) => {
  const key = normalizeTipoKey(tipoBase);
  return PROCESS_TYPE_DISPLAY[key] ?? tipoBase ?? "Processo";
};

const resolveTipoFromProcess = (proc) => {
  const tipoNormalizado = normalizeProcessType(proc);
  const tipoBase = getProcessBaseType(tipoNormalizado);
  return {
    tipoBase,
    tipoKey: normalizeTipoKey(tipoBase),
    tipoDisplay: getTipoDisplay(tipoBase),
  };
};

export default function ProcessosScreen({
  processosNormalizados,
  modoFoco,
  matchesMunicipioFilter,
  matchesQuery,
  handleCopy,
}) {
  const [viewMode, setViewMode] = useState(() => {
    if (typeof window === "undefined") return "cards";
    return localStorage.getItem("processos.viewMode") || "cards";
  });
  const [sortField, setSortField] = useState(DEFAULT_SORT.value);
  const [sortDir, setSortDir] = useState(DEFAULT_SORT.defaultDir);
  const [selectedTipo, setSelectedTipo] = useState("TODOS");
  const [expandedObs, setExpandedObs] = useState({});
  const [obsDrawer, setObsDrawer] = useState({ open: false, processo: null });
  const [obsDraft, setObsDraft] = useState("");
  const [obsHistory, setObsHistory] = useState([]);
  const [loadingHistory, setLoadingHistory] = useState(false);
  const [savingObs, setSavingObs] = useState(false);
  const [obsOverrides, setObsOverrides] = useState({});
  const [historyError, setHistoryError] = useState(null);

  useEffect(() => {
    if (typeof window !== "undefined") {
      localStorage.setItem("processos.viewMode", viewMode);
    }
  }, [viewMode]);

  const processosVisiveis = useMemo(() => {
    return processosNormalizados.filter((proc) => {
      const matchesMunicipio = matchesMunicipioFilter(proc);
      const matchesBusca = matchesQuery(
        [
          proc.empresa,
          proc.tipo,
          proc.tipoNormalizado,
          proc.status,
          proc.situacao,
          proc.status_padrao,
          proc.obs,
          proc.protocolo,
          proc.cnpj,
          proc.data_solicitacao,
          proc.prazo,
          proc.operacao,
          proc.orgao,
          proc.alvara,
          proc.inscricao_imobiliaria,
          proc.servico,
          proc.taxa,
          proc.notificacao,
          proc.data_val,
          proc.municipio,
          proc.tpi,
          proc.area_m2,
          proc.projeto,
          proc.tpi_sync_status,
          proc.taxa_sanitaria_sync_status,
          proc.alvara_sanitario_status,
        ],
        {
          nome: [proc.empresa],
          razao: [proc.empresa],
          cnpj: [proc.cnpj],
        },
      );

      const matchesFoco = modoFoco ? isProcessStatusActiveOrPending(proc.status) : true;

      return matchesMunicipio && matchesBusca && matchesFoco;
    });
  }, [matchesMunicipioFilter, matchesQuery, modoFoco, processosNormalizados]);

  const fetchObsHistory = useCallback(async (processoId) => {
    setLoadingHistory(true);
    setHistoryError(null);
    try {
      const history = await fetchJson(`/api/v1/processos/${processoId}/obs-history`);
      setObsHistory(Array.isArray(history) ? history : []);
    } catch (error) {
      setHistoryError(error?.message || "Erro ao carregar histórico.");
    } finally {
      setLoadingHistory(false);
    }
  }, []);

  const openObsDrawer = useCallback(
    (processo) => {
      if (!processo?.id) return;
      setObsDrawer({ open: true, processo });
      setObsDraft(obsOverrides[processo.id] ?? processo.obs ?? "");
      fetchObsHistory(processo.id);
    },
    [fetchObsHistory, obsOverrides],
  );

  const closeObsDrawer = useCallback(() => {
    setObsDrawer({ open: false, processo: null });
    setObsHistory([]);
    setHistoryError(null);
  }, []);

  const saveObs = useCallback(async () => {
    if (!obsDrawer?.processo?.id) return;
    setSavingObs(true);
    try {
      await fetchJson(`/api/v1/processos/${obsDrawer.processo.id}/obs`, {
        method: "PATCH",
        body: { obs: obsDraft },
      });
      setObsOverrides((prev) => ({ ...prev, [obsDrawer.processo.id]: obsDraft }));
      await fetchObsHistory(obsDrawer.processo.id);
    } catch (error) {
      setHistoryError(error?.message || "Erro ao salvar OBS.");
    } finally {
      setSavingObs(false);
    }
  }, [fetchObsHistory, obsDraft, obsDrawer?.processo?.id]);

  const resolveObsValue = useCallback(
    (proc) => obsOverrides[proc?.id] ?? proc?.obs,
    [obsOverrides],
  );

  const processosEnriquecidos = useMemo(() => {
    return processosVisiveis.map((proc) => {
      const { tipoBase, tipoKey, tipoDisplay } = resolveTipoFromProcess(proc);
      return {
        ...proc,
        tipoBase,
        tipoKey,
        tipoDisplay,
        diversosOperacaoLabel: tipoBase === "Diversos" ? getDiversosOperacaoLabel(proc.operacao) : undefined,
      };
    });
  }, [processosVisiveis]);

  const tiposDisponiveis = useMemo(() => {
    const groups = new Map();

    processosEnriquecidos.forEach((proc) => {
      const entry = groups.get(proc.tipoKey) || {
        key: proc.tipoKey,
        display: proc.tipoDisplay,
        count: 0,
      };
      entry.count += 1;
      groups.set(proc.tipoKey, entry);
    });

    return [
      { key: "TODOS", display: "Todos", count: processosEnriquecidos.length },
      ...Array.from(groups.values()).sort((a, b) => a.display.localeCompare(b.display)),
    ];
  }, [processosEnriquecidos]);

  const { tableColumns, columnMetaMap } = useMemo(() => {
    const extras = selectedTipo === "TODOS" ? [] : extraColumnsByTipo[selectedTipo] ?? [];
    const tipoCol = selectedTipo === "TODOS" ? [{ id: "tipoDisplay", label: "Tipo" }] : [];
    const columns = [...tipoCol, ...baseColumns, ...extras];

    const map = columns.reduce((acc, column) => {
      acc[column.id] = column;
      return acc;
    }, {});

    SORT_OPTIONS.forEach((option) => {
      map[option.value] = { ...map[option.value], ...option };
    });

    return { tableColumns: columns, columnMetaMap: map };
  }, [selectedTipo]);

  const processosOrdenados = useMemo(() => {
    const filtered =
      selectedTipo === "TODOS"
        ? processosEnriquecidos
        : processosEnriquecidos.filter((proc) => proc.tipoKey === selectedTipo);

    const comparator = (a, b) => {
      const primary = compareProcessos(
        a,
        b,
        sortField,
        sortDir,
        columnMetaMap[sortField] ?? {},
      );
      if (primary !== 0) return primary;

      const defaultMeta = columnMetaMap[DEFAULT_SORT.value] ?? DEFAULT_SORT;
      const fallbackDefault = compareProcessos(
        a,
        b,
        DEFAULT_SORT.value,
        DEFAULT_SORT.defaultDir,
        defaultMeta,
      );
      if (fallbackDefault !== 0) return fallbackDefault;

      const secondaryMeta = columnMetaMap[SECONDARY_SORT.value] ?? SECONDARY_SORT;
      return compareProcessos(
        a,
        b,
        SECONDARY_SORT.value,
        SECONDARY_SORT.defaultDir,
        secondaryMeta,
      );
    };

    return [...filtered].sort(comparator);
  }, [columnMetaMap, processosEnriquecidos, selectedTipo, sortDir, sortField]);

  const resolveDefaultSortDir = useCallback(
    (field) => SORT_OPTIONS.find((option) => option.value === field)?.defaultDir ?? "asc",
    [],
  );

  const handleSortClick = (field, preferDefaultFirst = false) => {
    const defaultDir = resolveDefaultSortDir(field);

    if (sortField === field) {
      if (
        field === DEFAULT_SORT.value &&
        sortDir === DEFAULT_SORT.defaultDir &&
        !preferDefaultFirst
      ) {
        setSortDir("asc");
        return;
      }

      if (sortDir === "asc") {
        setSortDir("desc");
        return;
      }

      if (sortDir === "desc") {
        setSortField(DEFAULT_SORT.value);
        setSortDir(DEFAULT_SORT.defaultDir);
        return;
      }

      setSortDir("asc");
      return;
    }

    setSortField(field);
    setSortDir(preferDefaultFirst ? defaultDir : "asc");
  };

  const toggleObsExpanded = (key) => {
    setExpandedObs((prev) => ({ ...prev, [key]: !prev[key] }));
  };

  return (
    <>
      <div className="space-y-4">
        <div className="rounded-2xl border border-slate-200 bg-white/80 p-3 shadow-sm">
          <div className="flex flex-wrap items-center justify-between gap-3">
            <div className="flex flex-wrap items-center gap-2">
              {tiposDisponiveis.map((tipo) => {
                const isActive = selectedTipo === tipo.key;
                const Icon = PROCESS_TYPE_ICON[tipo.key] || Settings;

                return (
                  <button
                    key={tipo.key}
                    type="button"
                    onClick={() => setSelectedTipo(tipo.key)}
                    className={cn(
                      "inline-flex items-center gap-2 rounded-md border px-3 py-1.5 text-sm font-medium transition",
                      "border-slate-200 bg-white text-slate-700 hover:bg-slate-50",
                      isActive && "border-indigo-200 bg-indigo-50 text-indigo-700 shadow-sm",
                    )}
                  >
                    <Icon className="h-4 w-4 text-slate-500" />
                    <span>{tipo.display}</span>
                    <InlineBadge variant="outline" className="bg-white text-slate-600">
                      {tipo.count}
                    </InlineBadge>
                  </button>
                );
              })}
            </div>

            <div className="inline-flex items-center gap-1 rounded-xl border border-slate-200 bg-white/70 p-1">
              {[
                { key: "cards", label: "Cards" },
                { key: "table", label: "Tabela" },
              ].map((option) => {
                const isActive = viewMode === option.key;
                return (
                  <button
                    key={option.key}
                    type="button"
                    onClick={() => setViewMode(option.key)}
                    className={cn(
                      "rounded-lg px-3 py-1.5 text-sm font-medium transition",
                      isActive
                        ? "bg-white text-slate-900 shadow-sm"
                        : "text-slate-600 hover:text-slate-800",
                    )}
                  >
                    {option.label}
                  </button>
                );
              })}
            </div>
          </div>

          <div className="mt-3 flex flex-wrap items-center gap-2">
            <span className="text-[11px] font-semibold uppercase tracking-wide text-slate-500">
              Ordenar por
            </span>
            <div className="flex flex-wrap items-center gap-2">
              {SORT_OPTIONS.map((option) => {
                const isActive = sortField === option.value;
                const directionSymbol = isActive ? (sortDir === "asc" ? "↑" : "↓") : null;

                return (
                  <button
                    key={option.value}
                    type="button"
                    onClick={() => handleSortClick(option.value, true)}
                    className={cn(
                      "inline-flex items-center gap-2 rounded-md border px-3 py-1.5 text-sm font-medium transition",
                      "border-slate-200 bg-white text-slate-700 hover:bg-slate-50",
                      isActive && "border-indigo-200 bg-indigo-50 text-indigo-700 shadow-sm",
                    )}
                  >
                    <span>{option.label}</span>
                    {directionSymbol && <span className="text-xs">{directionSymbol}</span>}
                  </button>
                );
              })}
            </div>
          </div>
        </div>


        {processosOrdenados.length === 0 ? (
          <div className="rounded-2xl border border-dashed border-slate-200 bg-white p-6 text-sm text-slate-500">
            Nenhum processo correspondente ao filtro.
          </div>
        ) : viewMode === "table" ? (
          <div className="overflow-hidden rounded-2xl border border-slate-200/70 bg-white shadow-sm">
            <div className="max-h-[calc(100vh-280px)] overflow-auto overflow-x-auto">
              <Table className="min-w-[1080px]">
                <TableHeader className="sticky top-0 z-10 border-b border-slate-200 bg-slate-50/95 backdrop-blur">
                  <TableRow>
                    {tableColumns.map((column) => {
                      const isActive = sortField === column.id;
                      const icon = !isActive ? (
                        <ArrowUpDown className="h-3.5 w-3.5 text-slate-400" />
                      ) : sortDir === "asc" ? (
                        <ArrowUp className="h-3.5 w-3.5 text-indigo-500" />
                      ) : (
                        <ArrowDown className="h-3.5 w-3.5 text-indigo-500" />
                      );

                      return (
                        <TableHead
                          key={column.id}
                          className="whitespace-nowrap px-4 py-3 text-left text-[11px] font-semibold uppercase tracking-wide text-slate-600"
                        >
                          <button
                            type="button"
                            onClick={() => handleSortClick(column.id)}
                            className="flex w-full items-center gap-2 text-left text-slate-700 transition hover:text-slate-900"
                          >
                            <span className="cursor-pointer select-none">{column.label}</span>
                            {icon}
                          </button>
                        </TableHead>
                      );
                    })}
                  </TableRow>
                </TableHeader>
                <TableBody>
                  {processosOrdenados.map((proc, index) => {
                    const municipio = formatMunicipio(proc);
                    const obsValue = resolveObsValue(proc);
                    const maskedCnpj = maskCNPJ(proc?.cnpj);
                    return (
                      <TableRow
<<<<<<< HEAD
                        key={getProcessKey(proc, index)}
=======
                        key={`${proc.tipoKey}-${proc.protocolo ?? proc.empresa ?? index}`}
>>>>>>> 558dbe7f
                        className="border-b border-slate-100 hover:bg-slate-50/60"
                      >
                        {tableColumns.map((column) => {
                          let content = normalizeText(proc?.[column.id]).trim() || "—";

                          if (column.id === "tipoDisplay") {
                            content = proc.tipoDisplay;
                          } else if (column.id === "empresa") {
                            content = (
                              <div className="space-y-0.5">
                                <p className="text-sm font-semibold leading-tight text-slate-800">
                                  {proc?.empresa || "—"}
                                </p>
                                <button
                                  type="button"
                                  onClick={() => {
                                    const value = maskCNPJ(proc?.cnpj);
                                    if (value && value !== "—") handleCopy(value, `CNPJ copiado: ${value}`);
                                  }}
                                  className="inline-flex items-center gap-1 text-[11px] font-medium text-indigo-600 transition hover:text-indigo-800"
                                >
                                  {maskedCnpj || "—"}
                                  <Clipboard className="h-3 w-3" aria-hidden="true" />
                                </button>
                              </div>
                            );
                          } else if (column.id === "protocolo") {
                            content = normalizeIdentifier(proc?.protocolo) || "—";
                          } else if (column.isDate) {
                            content = formatProcessDate(proc?.[column.id]);
                          } else if (column.id === "municipio") {
                            content = municipio || "—";
                          } else if (column.id === "situacao" || column.isStatus) {
                            content = renderStatus(proc?.[column.id]);
                          } else if (column.id === "obs") {
                            content = (
                              <button
                                type="button"
                                onClick={() => openObsDrawer(proc)}
                                className="inline-flex w-full max-w-xs items-start gap-2 text-left text-slate-700 transition-colors hover:text-slate-900"
                              >
                                {renderObsSnippet(obsValue)}
                              </button>
                            );
                          } else if (column.id === "area_m2") {
                            const area = normalizeText(proc?.area_m2).trim();
                            content = area ? `${area} m²` : "—";
                          } else if (column.id === "operacao") {
                            content = renderChip(proc?.operacao || proc?.diversosOperacaoLabel);
                          } else if (column.id === "orgao") {
                            content = renderChip(proc?.orgao);
                          } else if (column.id === "alvara") {
                            content = renderChip(proc?.alvara);
                          } else if (column.id === "servico") {
                            content = renderChip(proc?.servico);
                          } else if (column.id === "notificacao") {
                            content = renderChip(proc?.notificacao);
                          } else if (column.id === "tpi_sync_status") {
                            content = renderStatus(proc?.tpi_sync_status ?? proc?.tpi);
                          } else if (column.id === "taxa_sanitaria_sync_status") {
                            content = renderStatus(proc?.taxa_sanitaria_sync_status ?? proc?.taxa);
                          } else if (column.id === "alvara_sanitario_status") {
                            content = renderStatus(proc?.alvara_sanitario_status);
                          } else if (column.id === "alvara_sanitario_validade") {
                            content = formatProcessDate(proc?.alvara_sanitario_validade);
                          } else if (column.id === "inscricao_imobiliaria") {
                            content = normalizeIdentifier(proc?.inscricao_imobiliaria) || "—";
                          }

                          return (
                            <TableCell
                              key={column.id}
                              className="min-w-[140px] align-top px-4 py-3 text-xs text-slate-700"
                            >
                              {content}
                            </TableCell>
                          );
                        })}
                      </TableRow>
                    );
                  })}
                </TableBody>
              </Table>
            </div>
          </div>
        ) : (
          <div className="grid gap-3 md:grid-cols-2 xl:grid-cols-3">
            {processosOrdenados.map((proc, index) => {
              const obsValue = resolveObsValue(proc);
              const obsText = normalizeText(obsValue).trim();
              const obsKey = proc?.id ?? proc?.protocolo ?? `${proc.empresa}-${index}`;
              const isObsExpanded = !!expandedObs[obsKey];
              const hasLongObs = obsText.length > 140;
              const municipio = formatMunicipio(proc);
              const tipoKey = normKey(proc?.tipo);
              const tipoCls = tipoBadge[tipoKey] ?? `${badgeBase} bg-slate-50 text-slate-700 ring-slate-200`;
              const sitKey = normKey(proc?.situacao || proc?.status);
              const sitCls = situacaoBadge[sitKey] ?? `${badgeBase} bg-slate-50 text-slate-700 ring-slate-200`;
              const maskedCnpj = maskCNPJ(proc?.cnpj);

              const specificFields = [];

              if (normalizeText(proc?.operacao || proc?.diversosOperacaoLabel).trim()) {
                specificFields.push({
                  key: "operacao",
                  label: "Operação",
                  content: (
                    <InfoPill>{proc.diversosOperacaoLabel || proc.operacao}</InfoPill>
                  ),
                });
              }

              if (normalizeText(proc?.orgao).trim()) {
                specificFields.push({
                  key: "orgao",
                  label: "Órgão",
                  content: <InfoPill>{proc.orgao}</InfoPill>,
                });
              }

              if (normalizeText(proc?.alvara).trim()) {
                specificFields.push({
                  key: "alvara",
                  label: "Alvará",
                  content: <InfoPill>{proc.alvara}</InfoPill>,
                });
              }

              if (normalizeText(proc?.servico).trim()) {
                specificFields.push({
                  key: "servico",
                  label: "Serviço",
                  content: <InfoPill>{proc.servico}</InfoPill>,
                });
              }

              if (normalizeText(proc?.notificacao).trim()) {
                specificFields.push({
                  key: "notificacao",
                  label: "Notificação",
                  content: <InfoPill>{proc.notificacao}</InfoPill>,
                });
              }

              if (proc?.tipoKey === "BOMBEIROS") {
                const area = normalizeText(proc?.area_m2).trim();
                const projeto = normalizeText(proc?.projeto).trim();
                specificFields.push({
                  key: "area_m2",
                  label: "Área (m²)",
                  content: area ? `${area} m²` : "—",
                });
                if (projeto) {
                  specificFields.push({ key: "projeto", label: "Projeto", content: projeto });
                }
                specificFields.push({
                  key: "tpi_sync_status",
                  label: "TPI",
                  content: renderStatus(proc?.tpi_sync_status ?? proc?.tpi),
                });
              }

              if (proc?.tipoBase === "Uso do Solo" || proc?.tipoKey === "USO_DO_SOLO") {
                specificFields.push({
                  key: "inscricao_imobiliaria",
                  label: "Inscrição imobiliária",
                  content: normalizeIdentifier(proc?.inscricao_imobiliaria) || "—",
                });
              }

              if (proc?.tipoBase === "Sanitário" || proc?.tipoKey === "SANITARIO") {
                specificFields.push({
                  key: "taxa_sanitaria_sync_status",
                  label: "Taxa",
                  content: renderStatus(proc?.taxa_sanitaria_sync_status ?? proc?.taxa),
                });
                specificFields.push({
                  key: "alvara_sanitario_validade",
                  label: "Validade",
                  content: formatProcessDate(proc?.alvara_sanitario_validade),
                });
                specificFields.push({
                  key: "alvara_sanitario_status",
                  label: "Status validade",
                  content: renderStatus(proc?.alvara_sanitario_status),
                });
              }

              const Icon = PROCESS_TYPE_ICON[proc.tipoKey] || Settings;

              return (
                <Card
<<<<<<< HEAD
                  key={getProcessKey(proc, index)}
=======
                  key={`${proc.tipoKey}-${proc.protocolo ?? proc.empresa ?? index}`}
>>>>>>> 558dbe7f
                  className="flex h-full flex-col overflow-hidden rounded-2xl border border-slate-200/70 bg-white shadow-sm transition hover:shadow-md"
                >
                  <div className="flex items-start justify-between gap-3 border-b border-slate-100 px-4 py-3">
                    <div className="space-y-1">
                      <div className="flex flex-wrap items-center gap-2">
                        <span className={tipoCls}>
                          <Icon className="h-4 w-4 text-slate-500" />
                          {proc.tipoDisplay}
                        </span>
                        <span className={sitCls}>{proc?.situacao || proc?.status || "Situação"}</span>
                      </div>
                      <p className="text-base font-semibold leading-tight text-slate-900">
                        {proc?.empresa || "—"}
                      </p>
                    </div>
                    <div className="flex flex-col items-end gap-2 text-right">
                      {maskedCnpj && maskedCnpj !== "—" && (
                        <button
                          type="button"
                          onClick={() => {
                            const value = maskCNPJ(proc?.cnpj);
                            if (value && value !== "—") handleCopy(value, `CNPJ copiado: ${value}`);
                          }}
                          className="text-[12px] font-semibold text-indigo-600 transition hover:text-indigo-800"
                        >
                          {maskedCnpj}
                        </button>
                      )}
                      {normalizeText(proc?.prazo).trim() && (
                        <InfoPill>Prazo {proc.prazo}</InfoPill>
                      )}
<<<<<<< HEAD
                    </div>
                  </div>

                  <div className="space-y-3 p-4">
                    <div className="grid gap-3 md:grid-cols-2">
                      <InfoItem label="Protocolo">
                        <div className="flex items-center gap-2">
                          <span className="font-semibold text-slate-800">
                            {normalizeIdentifier(proc?.protocolo) || "—"}
                          </span>
                          {proc?.protocolo && (
                            <button
                              type="button"
                              onClick={() => {
                                const value = normalizeIdentifier(proc?.protocolo);
                                if (value) handleCopy(value, `Protocolo copiado: ${value}`);
                              }}
                              className="text-slate-500 transition hover:text-slate-700"
                            >
                              <Clipboard className="h-3.5 w-3.5" />
                            </button>
                          )}
                        </div>
                      </InfoItem>

                      <InfoItem label="Data solicitação">{formatProcessDate(proc?.data_solicitacao)}</InfoItem>

                      <InfoItem label="Município">{municipio || "—"}</InfoItem>

                      <InfoItem label="CNPJ">
                        <div className="flex items-center gap-2">
                          <span className="font-semibold text-slate-800">{maskedCnpj || "—"}</span>
                          {maskedCnpj && maskedCnpj !== "—" && (
                            <button
                              type="button"
                              onClick={() => {
                                const value = maskCNPJ(proc?.cnpj);
                                if (value && value !== "—") handleCopy(value, `CNPJ copiado: ${value}`);
                              }}
                              className="text-slate-500 transition hover:text-slate-700"
                            >
                              <Clipboard className="h-3.5 w-3.5" />
                            </button>
                          )}
                        </div>
                      </InfoItem>

                      <InfoItem label="OBS" className="md:col-span-2">
                        {obsText ? (
                          <div className="space-y-2">
                            <p
                              className={cn(
                                "text-sm leading-relaxed text-slate-700",
                                !isObsExpanded && "line-clamp-2",
                              )}
                            >
                              {obsText}
                            </p>
                            <div className="flex flex-wrap items-center gap-3">
                              {hasLongObs && (
                                <button
                                  type="button"
                                  onClick={() => toggleObsExpanded(obsKey)}
                                  className="text-xs font-semibold text-indigo-600 transition hover:text-indigo-800"
                                >
                                  Ver {isObsExpanded ? "menos" : "mais"}
                                </button>
                              )}
                              <button
                                type="button"
                                onClick={() => openObsDrawer(proc)}
                                className="text-xs font-semibold text-slate-600 underline-offset-2 hover:underline"
                              >
                                Editar OBS
                              </button>
                            </div>
                          </div>
                        ) : (
                          <div className="flex items-center justify-between gap-3 rounded-lg border border-dashed border-slate-200 bg-white/80 px-3 py-2">
                            <span className="text-sm text-slate-500">Nenhuma observação.</span>
                            <button
                              type="button"
                              onClick={() => openObsDrawer(proc)}
                              className="text-xs font-semibold text-indigo-600 underline-offset-2 hover:underline"
                            >
                              Adicionar
                            </button>
                          </div>
                        )}
                      </InfoItem>

                      {specificFields.map((field) => (
                        <InfoItem key={field.key} label={field.label}>
                          {field.content}
                        </InfoItem>
                      ))}
                    </div>
                  </div>
=======
                    </div>
                  </div>

                  <div className="space-y-3 p-4">
                    <div className="grid gap-3 md:grid-cols-2">
                      <InfoItem label="Protocolo">
                        <div className="flex items-center gap-2">
                          <span className="font-semibold text-slate-800">
                            {normalizeIdentifier(proc?.protocolo) || "—"}
                          </span>
                          {proc?.protocolo && (
                            <button
                              type="button"
                              onClick={() => {
                                const value = normalizeIdentifier(proc?.protocolo);
                                if (value) handleCopy(value, `Protocolo copiado: ${value}`);
                              }}
                              className="text-slate-500 transition hover:text-slate-700"
                            >
                              <Clipboard className="h-3.5 w-3.5" />
                            </button>
                          )}
                        </div>
                      </InfoItem>

                      <InfoItem label="Data solicitação">{formatProcessDate(proc?.data_solicitacao)}</InfoItem>

                      <InfoItem label="Município">{municipio || "—"}</InfoItem>

                      <InfoItem label="CNPJ">
                        <div className="flex items-center gap-2">
                          <span className="font-semibold text-slate-800">{maskedCnpj || "—"}</span>
                          {maskedCnpj && maskedCnpj !== "—" && (
                            <button
                              type="button"
                              onClick={() => {
                                const value = maskCNPJ(proc?.cnpj);
                                if (value && value !== "—") handleCopy(value, `CNPJ copiado: ${value}`);
                              }}
                              className="text-slate-500 transition hover:text-slate-700"
                            >
                              <Clipboard className="h-3.5 w-3.5" />
                            </button>
                          )}
                        </div>
                      </InfoItem>

                      <InfoItem label="OBS" className="md:col-span-2">
                        {obsText ? (
                          <div className="space-y-2">
                            <p
                              className={cn(
                                "text-sm leading-relaxed text-slate-700",
                                !isObsExpanded && "line-clamp-2",
                              )}
                            >
                              {obsText}
                            </p>
                            <div className="flex flex-wrap items-center gap-3">
                              {hasLongObs && (
                                <button
                                  type="button"
                                  onClick={() => toggleObsExpanded(obsKey)}
                                  className="text-xs font-semibold text-indigo-600 transition hover:text-indigo-800"
                                >
                                  Ver {isObsExpanded ? "menos" : "mais"}
                                </button>
                              )}
                              <button
                                type="button"
                                onClick={() => openObsDrawer(proc)}
                                className="text-xs font-semibold text-slate-600 underline-offset-2 hover:underline"
                              >
                                Editar OBS
                              </button>
                            </div>
                          </div>
                        ) : (
                          <div className="flex items-center justify-between gap-3 rounded-lg border border-dashed border-slate-200 bg-white/80 px-3 py-2">
                            <span className="text-sm text-slate-500">Nenhuma observação.</span>
                            <button
                              type="button"
                              onClick={() => openObsDrawer(proc)}
                              className="text-xs font-semibold text-indigo-600 underline-offset-2 hover:underline"
                            >
                              Adicionar
                            </button>
                          </div>
                        )}
                      </InfoItem>

                      {specificFields.map((field) => (
                        <InfoItem key={field.key} label={field.label}>
                          {field.content}
                        </InfoItem>
                      ))}
                    </div>
                  </div>
>>>>>>> 558dbe7f
                </Card>
              );
            })}
          </div>
        )}
      </div>
      {obsDrawer.open && obsDrawer.processo && (
        <div className="fixed inset-0 z-50 flex">
          <button
            type="button"
            aria-label="Fechar"
            onClick={closeObsDrawer}
            className="flex-1 bg-slate-900/40 backdrop-blur-sm"
          />
          <div className="relative flex h-full w-full max-w-xl flex-col border-l border-slate-200 bg-white shadow-2xl">
            <div className="flex items-start justify-between border-b border-slate-200 p-4">
              <div className="space-y-1">
                <p className="text-[11px] font-semibold uppercase tracking-wide text-indigo-700">Observações</p>
                <p className="text-base font-semibold leading-tight text-slate-900">
                  {obsDrawer.processo.empresa || "Empresa"}
                </p>
                <p className="text-xs text-slate-500">
                  {getTipoDisplay(obsDrawer.processo.tipo)} • Protocolo {obsDrawer.processo.protocolo || "—"}
                </p>
              </div>
              <button
                type="button"
                onClick={closeObsDrawer}
                className="inline-flex h-9 w-9 items-center justify-center rounded-full border border-slate-200 text-slate-500 transition-colors hover:border-slate-300 hover:text-slate-700"
              >
                <X className="h-4 w-4" />
              </button>
            </div>

            <div className="flex-1 space-y-5 overflow-y-auto p-5">
              <div className="space-y-2">
                <div className="flex items-center justify-between">
                  <label className="text-sm font-medium text-slate-800">OBS</label>
                  {savingObs && <RefreshCw className="h-4 w-4 animate-spin text-slate-400" />}
                </div>
                <textarea
                  rows={5}
                  value={obsDraft}
                  onChange={(event) => setObsDraft(event.target.value)}
                  className="w-full rounded-lg border border-slate-200 bg-slate-50 px-3 py-2 text-sm text-slate-800 shadow-inner focus:border-indigo-400 focus:bg-white focus:outline-none focus:ring-2 focus:ring-indigo-200"
                  placeholder="Adicionar observação"
                />
                <div className="flex justify-end gap-2">
                  <button
                    type="button"
                    onClick={closeObsDrawer}
                    className="inline-flex items-center gap-2 rounded-lg border border-slate-200 px-3 py-2 text-sm font-medium text-slate-600 transition-colors hover:border-slate-300 hover:text-slate-800"
                  >
                    Cancelar
                  </button>
                  <button
                    type="button"
                    onClick={saveObs}
                    disabled={savingObs}
                    className="inline-flex items-center gap-2 rounded-lg bg-indigo-600 px-3 py-2 text-sm font-semibold text-white shadow-sm transition-colors hover:bg-indigo-700 disabled:cursor-not-allowed disabled:bg-indigo-400"
                  >
                    <PanelRightClose className="h-4 w-4" /> Salvar
                  </button>
                </div>
              </div>

              <div className="space-y-3">
                <div className="flex items-center justify-between">
                  <div className="flex items-center gap-2">
                    <Clock className="h-4 w-4 text-slate-500" />
                    <h4 className="text-sm font-semibold text-slate-800">Histórico</h4>
                  </div>
                  <div className="flex items-center gap-2">
                    {loadingHistory && <RefreshCw className="h-4 w-4 animate-spin text-slate-400" />}
                    <button
                      type="button"
                      onClick={() => fetchObsHistory(obsDrawer.processo.id)}
                      className="inline-flex items-center gap-1 rounded-md border border-slate-200 px-2 py-1 text-[11px] font-semibold uppercase tracking-wide text-slate-600 transition-colors hover:border-slate-300 hover:text-slate-800"
                    >
                      Atualizar
                    </button>
                  </div>
                </div>

                {historyError ? (
                  <div className="rounded-lg border border-amber-200 bg-amber-50 p-3 text-xs text-amber-700">
                    {historyError}
                  </div>
                ) : obsHistory.length === 0 ? (
                  <div className="rounded-lg border border-dashed border-slate-200 bg-slate-50 p-3 text-xs text-slate-500">
                    Nenhuma alteração registrada para este processo.
                  </div>
                ) : (
                  <div className="space-y-3">
                    {obsHistory.map((entry) => (
                      <div
                        key={entry.id || `${entry.changed_at}-${entry.old_obs?.length}`}
                        className="rounded-xl border border-slate-100 bg-slate-50 p-3 shadow-inner"
                      >
                        <div className="flex items-center gap-2 text-[11px] font-semibold uppercase tracking-wide text-slate-500">
                          <Clock className="h-3.5 w-3.5" />
                          <span>{formatDateTime(entry.changed_at)}</span>
                        </div>
                        <div className="mt-2 grid gap-2 text-xs text-slate-700 md:grid-cols-[1fr_auto_1fr] md:items-start md:gap-3">
                          <div className="space-y-1">
                            <p className="text-[11px] font-semibold uppercase tracking-wide text-slate-500">Anterior</p>
                            <p className="line-clamp-4 whitespace-pre-wrap rounded-lg border border-slate-200 bg-white/80 p-2 leading-relaxed shadow-sm" title={entry.old_obs || "—"}>
                              {normalizeText(entry.old_obs).trim() || "—"}
                            </p>
                          </div>
                          <div className="hidden items-center justify-center md:flex">
                            <MoveRight className="h-4 w-4 text-slate-400" />
                          </div>
                          <div className="space-y-1">
                            <p className="text-[11px] font-semibold uppercase tracking-wide text-slate-500">Atual</p>
                            <p className="line-clamp-4 whitespace-pre-wrap rounded-lg border border-slate-200 bg-white/80 p-2 leading-relaxed shadow-sm" title={entry.new_obs || "—"}>
                              {normalizeText(entry.new_obs).trim() || "—"}
                            </p>
                          </div>
                        </div>
                      </div>
                    ))}
                  </div>
                )}
              </div>
            </div>
          </div>
        </div>
      )}
    </>
  );
}<|MERGE_RESOLUTION|>--- conflicted
+++ resolved
@@ -23,11 +23,7 @@
   X,
 } from "lucide-react";
 import { formatProcessDate, getDiversosOperacaoLabel, getProcessBaseType, normalizeProcessType } from "@/lib/process";
-<<<<<<< HEAD
 import { normalizeIdentifier, normalizeText, removeDiacritics } from "@/lib/text";
-=======
-import { normalizeIdentifier, normalizeText } from "@/lib/text";
->>>>>>> 558dbe7f
 import { maskCNPJ } from "@/lib/format";
 import { isProcessStatusActiveOrPending } from "@/lib/status";
 import { fetchJson } from "@/lib/api";
@@ -624,11 +620,7 @@
                     const maskedCnpj = maskCNPJ(proc?.cnpj);
                     return (
                       <TableRow
-<<<<<<< HEAD
                         key={getProcessKey(proc, index)}
-=======
-                        key={`${proc.tipoKey}-${proc.protocolo ?? proc.empresa ?? index}`}
->>>>>>> 558dbe7f
                         className="border-b border-slate-100 hover:bg-slate-50/60"
                       >
                         {tableColumns.map((column) => {
@@ -821,11 +813,7 @@
 
               return (
                 <Card
-<<<<<<< HEAD
                   key={getProcessKey(proc, index)}
-=======
-                  key={`${proc.tipoKey}-${proc.protocolo ?? proc.empresa ?? index}`}
->>>>>>> 558dbe7f
                   className="flex h-full flex-col overflow-hidden rounded-2xl border border-slate-200/70 bg-white shadow-sm transition hover:shadow-md"
                 >
                   <div className="flex items-start justify-between gap-3 border-b border-slate-100 px-4 py-3">
@@ -857,7 +845,6 @@
                       {normalizeText(proc?.prazo).trim() && (
                         <InfoPill>Prazo {proc.prazo}</InfoPill>
                       )}
-<<<<<<< HEAD
                     </div>
                   </div>
 
@@ -956,106 +943,6 @@
                       ))}
                     </div>
                   </div>
-=======
-                    </div>
-                  </div>
-
-                  <div className="space-y-3 p-4">
-                    <div className="grid gap-3 md:grid-cols-2">
-                      <InfoItem label="Protocolo">
-                        <div className="flex items-center gap-2">
-                          <span className="font-semibold text-slate-800">
-                            {normalizeIdentifier(proc?.protocolo) || "—"}
-                          </span>
-                          {proc?.protocolo && (
-                            <button
-                              type="button"
-                              onClick={() => {
-                                const value = normalizeIdentifier(proc?.protocolo);
-                                if (value) handleCopy(value, `Protocolo copiado: ${value}`);
-                              }}
-                              className="text-slate-500 transition hover:text-slate-700"
-                            >
-                              <Clipboard className="h-3.5 w-3.5" />
-                            </button>
-                          )}
-                        </div>
-                      </InfoItem>
-
-                      <InfoItem label="Data solicitação">{formatProcessDate(proc?.data_solicitacao)}</InfoItem>
-
-                      <InfoItem label="Município">{municipio || "—"}</InfoItem>
-
-                      <InfoItem label="CNPJ">
-                        <div className="flex items-center gap-2">
-                          <span className="font-semibold text-slate-800">{maskedCnpj || "—"}</span>
-                          {maskedCnpj && maskedCnpj !== "—" && (
-                            <button
-                              type="button"
-                              onClick={() => {
-                                const value = maskCNPJ(proc?.cnpj);
-                                if (value && value !== "—") handleCopy(value, `CNPJ copiado: ${value}`);
-                              }}
-                              className="text-slate-500 transition hover:text-slate-700"
-                            >
-                              <Clipboard className="h-3.5 w-3.5" />
-                            </button>
-                          )}
-                        </div>
-                      </InfoItem>
-
-                      <InfoItem label="OBS" className="md:col-span-2">
-                        {obsText ? (
-                          <div className="space-y-2">
-                            <p
-                              className={cn(
-                                "text-sm leading-relaxed text-slate-700",
-                                !isObsExpanded && "line-clamp-2",
-                              )}
-                            >
-                              {obsText}
-                            </p>
-                            <div className="flex flex-wrap items-center gap-3">
-                              {hasLongObs && (
-                                <button
-                                  type="button"
-                                  onClick={() => toggleObsExpanded(obsKey)}
-                                  className="text-xs font-semibold text-indigo-600 transition hover:text-indigo-800"
-                                >
-                                  Ver {isObsExpanded ? "menos" : "mais"}
-                                </button>
-                              )}
-                              <button
-                                type="button"
-                                onClick={() => openObsDrawer(proc)}
-                                className="text-xs font-semibold text-slate-600 underline-offset-2 hover:underline"
-                              >
-                                Editar OBS
-                              </button>
-                            </div>
-                          </div>
-                        ) : (
-                          <div className="flex items-center justify-between gap-3 rounded-lg border border-dashed border-slate-200 bg-white/80 px-3 py-2">
-                            <span className="text-sm text-slate-500">Nenhuma observação.</span>
-                            <button
-                              type="button"
-                              onClick={() => openObsDrawer(proc)}
-                              className="text-xs font-semibold text-indigo-600 underline-offset-2 hover:underline"
-                            >
-                              Adicionar
-                            </button>
-                          </div>
-                        )}
-                      </InfoItem>
-
-                      {specificFields.map((field) => (
-                        <InfoItem key={field.key} label={field.label}>
-                          {field.content}
-                        </InfoItem>
-                      ))}
-                    </div>
-                  </div>
->>>>>>> 558dbe7f
                 </Card>
               );
             })}
