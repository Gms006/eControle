import React, { useCallback, useEffect, useMemo, useState } from "react";
import dayjs from "dayjs";
import { Card } from "@/components/ui/card";
import {
  Table,
  TableBody,
  TableCell,
  TableHead,
  TableHeader,
  TableRow,
} from "@/components/ui/table";
import InlineBadge from "@/components/InlineBadge";
import StatusBadge from "@/components/StatusBadge";
import {
  Clock,
  Clipboard,
  FileText,
  MapPin,
  MoveRight,
  PanelRightClose,
  RefreshCw,
  Settings,
  X,
} from "lucide-react";
import { formatProcessDate, getDiversosOperacaoLabel, getProcessBaseType, normalizeProcessType } from "@/lib/process";
import { normalizeIdentifier, normalizeText } from "@/lib/text";
import { maskCNPJ } from "@/lib/format";
import { isProcessStatusActiveOrPending } from "@/lib/status";
import { fetchJson } from "@/lib/api";
import { cn } from "@/lib/utils";

const PROCESS_TYPE_DISPLAY = {
  BOMBEIROS: "CERCON",
  FUNCIONAMENTO: "Funcionamento",
  DIVERSOS: "Diversos",
  USO_DO_SOLO: "Uso do Solo",
  SANITARIO: "Sanitário",
};

const PROCESS_TYPE_ICON = {
  BOMBEIROS: Settings,
  FUNCIONAMENTO: Settings,
  DIVERSOS: Settings,
  USO_DO_SOLO: MapPin,
  SANITARIO: Settings,
};

const normalizeTipoKey = (tipoBase) =>
  normalizeText(tipoBase ?? "")
    .trim()
    .toUpperCase()
    .replace(/[^A-Z0-9]+/g, "_");

const badgeBase =
  "inline-flex items-center gap-1 rounded-md px-2 py-0.5 text-xs font-medium ring-1 ring-inset";

const tipoBadge = {
  SANITARIO: `${badgeBase} bg-violet-50 text-violet-700 ring-violet-200`,
  "ALVARA SANITARIO": `${badgeBase} bg-violet-50 text-violet-700 ring-violet-200`,
  CERCON: `${badgeBase} bg-amber-50 text-amber-700 ring-amber-200`,
  DIVERSOS: `${badgeBase} bg-slate-50 text-slate-700 ring-slate-200`,
  FUNCIONAMENTO: `${badgeBase} bg-blue-50 text-blue-700 ring-blue-200`,
  "LICENCA AMBIENTAL": `${badgeBase} bg-emerald-50 text-emerald-700 ring-emerald-200`,
  AMBIENTAL: `${badgeBase} bg-emerald-50 text-emerald-700 ring-emerald-200`,
  "USO DO SOLO": `${badgeBase} bg-orange-50 text-orange-700 ring-orange-200`,
};

const situacaoBadge = {
  CONCLUIDO: `${badgeBase} bg-emerald-50 text-emerald-700 ring-emerald-200`,
  LICENCIADO: `${badgeBase} bg-emerald-50 text-emerald-700 ring-emerald-200`,
  INDEFERIDO: `${badgeBase} bg-rose-50 text-rose-700 ring-rose-200`,
  "EM ANALISE": `${badgeBase} bg-blue-50 text-blue-700 ring-blue-200`,
  PENDENTE: `${badgeBase} bg-amber-50 text-amber-800 ring-amber-200`,
  "AGUARD DOCTO": `${badgeBase} bg-amber-50 text-amber-800 ring-amber-200`,
  "AGUARD PAGTO": `${badgeBase} bg-amber-50 text-amber-800 ring-amber-200`,
  "AGUARD VISTORIA": `${badgeBase} bg-amber-50 text-amber-800 ring-amber-200`,
  "AGUARD REGULARIZACAO": `${badgeBase} bg-amber-50 text-amber-800 ring-amber-200`,
  "AGUARD LIBERACAO": `${badgeBase} bg-amber-50 text-amber-800 ring-amber-200`,
  "IR NA VISA": `${badgeBase} bg-amber-50 text-amber-800 ring-amber-200`,
  NOTIFICACAO: `${badgeBase} bg-violet-50 text-violet-700 ring-violet-200`,
};

function normKey(s) {
  return String(s ?? "")
    .trim()
    .toUpperCase()
    .normalize("NFD")
    .replace(/[\u0300-\u036f]/g, "");
}

const baseColumns = [
  { id: "empresa", label: "Empresa" },
  { id: "protocolo", label: "Protocolo" },
  { id: "data_solicitacao", label: "Data solicitação", isDate: true },
  { id: "municipio", label: "Município" },
  { id: "situacao", label: "Situação", isStatus: true },
  { id: "obs", label: "OBS" },
];

const extraColumnsByTipo = {
  DIVERSOS: [
    { id: "operacao", label: "Operação" },
    { id: "orgao", label: "Órgão" },
  ],
  FUNCIONAMENTO: [{ id: "alvara", label: "Alvará" }],
  BOMBEIROS: [
    { id: "area_m2", label: "Área (m²)" },
    { id: "projeto", label: "Projeto" },
    { id: "tpi_sync_status", label: "TPI", isStatus: true },
  ],
  USO_DO_SOLO: [{ id: "inscricao_imobiliaria", label: "Inscrição imobiliária" }],
  SANITARIO: [
    { id: "servico", label: "Serviço" },
    { id: "taxa_sanitaria_sync_status", label: "Taxa", isStatus: true },
    { id: "notificacao", label: "Notificação" },
    { id: "alvara_sanitario_validade", label: "Validade", isDate: true },
    { id: "alvara_sanitario_status", label: "Status validade", isStatus: true },
  ],
};

const SORT_OPTIONS = [
  { value: "data_solicitacao", label: "Data solicitação", defaultDir: "desc", isDate: true },
  { value: "empresa", label: "Empresa", defaultDir: "asc" },
  { value: "situacao", label: "Situação", defaultDir: "asc" },
];

const DEFAULT_SORT = SORT_OPTIONS[0];
const SECONDARY_SORT = SORT_OPTIONS[1];

const extractDateValue = (value) => {
  const normalized = normalizeText(value).trim();
  if (!normalized) return null;
  const parsed = dayjs(normalized, ["YYYY-MM-DD", "DD/MM/YYYY"], true);
  if (parsed.isValid()) return parsed.valueOf();
  const fallback = dayjs(normalized);
  return fallback.isValid() ? fallback.valueOf() : null;
};

const compareProcessos = (a, b, field, direction, meta = {}) => {
  const dir = direction === "desc" ? -1 : 1;

  if (meta.isDate) {
    const aValue = extractDateValue(a?.[field]);
    const bValue = extractDateValue(b?.[field]);
    if (aValue === null && bValue === null) return 0;
    if (aValue === null) return 1;
    if (bValue === null) return -1;
    return (aValue - bValue) * dir;
  }
<<<<<<< HEAD

  const aText = normalizeText(a?.[field] ?? "").trim();
  const bText = normalizeText(b?.[field] ?? "").trim();

  if (!aText && !bText) return 0;
  if (!aText) return 1;
  if (!bText) return -1;

=======

  const aText = normalizeText(a?.[field] ?? "").trim();
  const bText = normalizeText(b?.[field] ?? "").trim();

  if (!aText && !bText) return 0;
  if (!aText) return 1;
  if (!bText) return -1;

>>>>>>> 9e795681
  return aText.localeCompare(bText, "pt-BR", { sensitivity: "base" }) * dir;
};

const formatDateTime = (value) => {
  const parsed = dayjs(value);
  if (!parsed.isValid()) return "—";
  return parsed.format("DD/MM/YYYY HH:mm");
};

const InfoPill = ({ children }) => (
  <span className="inline-flex items-center gap-1 rounded-md border border-slate-200 bg-slate-100 px-2.5 py-1 text-xs font-semibold text-slate-600">
    {children}
  </span>
);

const InfoItem = ({ label, children, className = "" }) => (
  <div className={cn("space-y-1 rounded-xl border border-slate-200/70 bg-slate-50/60 px-3 py-2.5", className)}>
    <p className="text-[11px] font-semibold uppercase tracking-wide text-slate-500">{label}</p>
    <div className="text-sm text-slate-800">{children ?? "—"}</div>
  </div>
);

const renderStatus = (value) => {
  const text = normalizeText(value).trim();
  if (!text) return "—";
  return <StatusBadge status={text} />;
};

const formatMunicipio = (proc) => {
  const municipio = normalizeText(proc?.municipio_exibicao || proc?.municipio).trim();
  return municipio;
};

const renderObsSnippet = (value) => {
  const text = normalizeText(value).trim();
  if (!text) return "—";
  const snippet = text.length > 80 ? `${text.slice(0, 77)}…` : text;
  return (
    <div className="inline-flex items-center gap-2 text-xs text-slate-600" title={text}>
      <FileText className="h-3.5 w-3.5 text-slate-400" />
      <span className="line-clamp-1 text-left leading-snug">{snippet}</span>
    </div>
  );
};

const renderChip = (value) => {
  const text = normalizeText(value).trim();
  if (!text) return "—";
  return (
    <Chip variant="neutral" className="border-slate-200 bg-slate-100 text-[11px] text-slate-700">
      {text}
    </Chip>
  );
};

const getTipoDisplay = (tipoBase) => {
  const key = normalizeTipoKey(tipoBase);
  return PROCESS_TYPE_DISPLAY[key] ?? tipoBase ?? "Processo";
};

const resolveTipoFromProcess = (proc) => {
  const tipoNormalizado = normalizeProcessType(proc);
  const tipoBase = getProcessBaseType(tipoNormalizado);
  return {
    tipoBase,
    tipoKey: normalizeTipoKey(tipoBase),
    tipoDisplay: getTipoDisplay(tipoBase),
  };
};

export default function ProcessosScreen({
  processosNormalizados,
  modoFoco,
  matchesMunicipioFilter,
  matchesQuery,
  handleCopy,
}) {
  const [viewMode, setViewMode] = useState(() => {
    if (typeof window === "undefined") return "cards";
    return localStorage.getItem("processos.viewMode") || "cards";
  });
  const [sortField, setSortField] = useState(DEFAULT_SORT.value);
  const [sortDir, setSortDir] = useState(DEFAULT_SORT.defaultDir);
  const [selectedTipo, setSelectedTipo] = useState("TODOS");
  const [expandedObs, setExpandedObs] = useState({});
  const [obsDrawer, setObsDrawer] = useState({ open: false, processo: null });
  const [obsDraft, setObsDraft] = useState("");
  const [obsHistory, setObsHistory] = useState([]);
  const [loadingHistory, setLoadingHistory] = useState(false);
  const [savingObs, setSavingObs] = useState(false);
  const [obsOverrides, setObsOverrides] = useState({});
  const [historyError, setHistoryError] = useState(null);

  useEffect(() => {
    if (typeof window !== "undefined") {
      localStorage.setItem("processos.viewMode", viewMode);
    }
  }, [viewMode]);

  const processosVisiveis = useMemo(() => {
    return processosNormalizados.filter((proc) => {
      const matchesMunicipio = matchesMunicipioFilter(proc);
      const matchesBusca = matchesQuery(
        [
          proc.empresa,
          proc.tipo,
          proc.tipoNormalizado,
          proc.status,
          proc.situacao,
          proc.status_padrao,
          proc.obs,
          proc.protocolo,
          proc.cnpj,
          proc.data_solicitacao,
          proc.prazo,
          proc.operacao,
          proc.orgao,
          proc.alvara,
          proc.inscricao_imobiliaria,
          proc.servico,
          proc.taxa,
          proc.notificacao,
          proc.data_val,
          proc.municipio,
          proc.tpi,
          proc.area_m2,
          proc.projeto,
          proc.tpi_sync_status,
          proc.taxa_sanitaria_sync_status,
          proc.alvara_sanitario_status,
        ],
        {
          nome: [proc.empresa],
          razao: [proc.empresa],
          cnpj: [proc.cnpj],
        },
      );

      const matchesFoco = modoFoco ? isProcessStatusActiveOrPending(proc.status) : true;

      return matchesMunicipio && matchesBusca && matchesFoco;
    });
  }, [matchesMunicipioFilter, matchesQuery, modoFoco, processosNormalizados]);

  const fetchObsHistory = useCallback(async (processoId) => {
    setLoadingHistory(true);
    setHistoryError(null);
    try {
      const history = await fetchJson(`/api/v1/processos/${processoId}/obs-history`);
      setObsHistory(Array.isArray(history) ? history : []);
    } catch (error) {
      setHistoryError(error?.message || "Erro ao carregar histórico.");
    } finally {
      setLoadingHistory(false);
    }
  }, []);

  const openObsDrawer = useCallback(
    (processo) => {
      if (!processo?.id) return;
      setObsDrawer({ open: true, processo });
      setObsDraft(obsOverrides[processo.id] ?? processo.obs ?? "");
      fetchObsHistory(processo.id);
    },
    [fetchObsHistory, obsOverrides],
  );

  const closeObsDrawer = useCallback(() => {
    setObsDrawer({ open: false, processo: null });
    setObsHistory([]);
    setHistoryError(null);
  }, []);

  const saveObs = useCallback(async () => {
    if (!obsDrawer?.processo?.id) return;
    setSavingObs(true);
    try {
      await fetchJson(`/api/v1/processos/${obsDrawer.processo.id}/obs`, {
        method: "PATCH",
        body: { obs: obsDraft },
      });
      setObsOverrides((prev) => ({ ...prev, [obsDrawer.processo.id]: obsDraft }));
      await fetchObsHistory(obsDrawer.processo.id);
    } catch (error) {
      setHistoryError(error?.message || "Erro ao salvar OBS.");
    } finally {
      setSavingObs(false);
    }
  }, [fetchObsHistory, obsDraft, obsDrawer?.processo?.id]);

  const resolveObsValue = useCallback(
    (proc) => obsOverrides[proc?.id] ?? proc?.obs,
    [obsOverrides],
  );

  const processosEnriquecidos = useMemo(() => {
    return processosVisiveis.map((proc) => {
      const { tipoBase, tipoKey, tipoDisplay } = resolveTipoFromProcess(proc);
      return {
        ...proc,
        tipoBase,
        tipoKey,
        tipoDisplay,
        diversosOperacaoLabel: tipoBase === "Diversos" ? getDiversosOperacaoLabel(proc.operacao) : undefined,
      };
    });
  }, [processosVisiveis]);

  const tiposDisponiveis = useMemo(() => {
    const groups = new Map();

    processosEnriquecidos.forEach((proc) => {
      const entry = groups.get(proc.tipoKey) || {
        key: proc.tipoKey,
        display: proc.tipoDisplay,
        count: 0,
      };
      entry.count += 1;
      groups.set(proc.tipoKey, entry);
    });

    return [
      { key: "TODOS", display: "Todos", count: processosEnriquecidos.length },
      ...Array.from(groups.values()).sort((a, b) => a.display.localeCompare(b.display)),
    ];
  }, [processosEnriquecidos]);

  const { tableColumns, columnMetaMap } = useMemo(() => {
    const extras = selectedTipo === "TODOS" ? [] : extraColumnsByTipo[selectedTipo] ?? [];
    const tipoCol = selectedTipo === "TODOS" ? [{ id: "tipoDisplay", label: "Tipo" }] : [];
    const columns = [...tipoCol, ...baseColumns, ...extras];

    const map = columns.reduce((acc, column) => {
      acc[column.id] = column;
      return acc;
    }, {});

    SORT_OPTIONS.forEach((option) => {
      map[option.value] = { ...map[option.value], ...option };
    });

    return { tableColumns: columns, columnMetaMap: map };
  }, [selectedTipo]);

  const processosOrdenados = useMemo(() => {
    const filtered =
      selectedTipo === "TODOS"
        ? processosEnriquecidos
        : processosEnriquecidos.filter((proc) => proc.tipoKey === selectedTipo);

    const comparator = (a, b) => {
      const primary = compareProcessos(
        a,
        b,
        sortField,
        sortDir,
        columnMetaMap[sortField] ?? {},
      );
      if (primary !== 0) return primary;

      const defaultMeta = columnMetaMap[DEFAULT_SORT.value] ?? DEFAULT_SORT;
      const fallbackDefault = compareProcessos(
        a,
        b,
        DEFAULT_SORT.value,
        DEFAULT_SORT.defaultDir,
        defaultMeta,
      );
      if (fallbackDefault !== 0) return fallbackDefault;

      const secondaryMeta = columnMetaMap[SECONDARY_SORT.value] ?? SECONDARY_SORT;
      return compareProcessos(
        a,
        b,
        SECONDARY_SORT.value,
        SECONDARY_SORT.defaultDir,
        secondaryMeta,
      );
    };

    return [...filtered].sort(comparator);
  }, [columnMetaMap, processosEnriquecidos, selectedTipo, sortDir, sortField]);

  const resolveDefaultSortDir = useCallback(
    (field) => SORT_OPTIONS.find((option) => option.value === field)?.defaultDir ?? "asc",
    [],
  );

  const handleSortClick = (field, preferDefaultFirst = false) => {
    const defaultDir = resolveDefaultSortDir(field);

    if (sortField === field) {
      if (
        field === DEFAULT_SORT.value &&
        sortDir === DEFAULT_SORT.defaultDir &&
        !preferDefaultFirst
      ) {
        setSortDir("asc");
        return;
      }

      if (sortDir === "asc") {
        setSortDir("desc");
        return;
      }

      if (sortDir === "desc") {
        setSortField(DEFAULT_SORT.value);
        setSortDir(DEFAULT_SORT.defaultDir);
        return;
      }

      setSortDir("asc");
      return;
    }

    setSortField(field);
    setSortDir(preferDefaultFirst ? defaultDir : "asc");
  };

  const toggleObsExpanded = (key) => {
    setExpandedObs((prev) => ({ ...prev, [key]: !prev[key] }));
  };

  return (
    <>
      <div className="space-y-4">
        <div className="rounded-2xl border border-slate-200 bg-white/80 p-3 shadow-sm">
          <div className="flex flex-wrap items-center justify-between gap-3">
            <div className="flex flex-wrap items-center gap-2">
              {tiposDisponiveis.map((tipo) => {
                const isActive = selectedTipo === tipo.key;
                const Icon = PROCESS_TYPE_ICON[tipo.key] || Settings;

                return (
                  <button
                    key={tipo.key}
                    type="button"
                    onClick={() => setSelectedTipo(tipo.key)}
                    className={cn(
                      "inline-flex items-center gap-2 rounded-md border px-3 py-1.5 text-sm font-medium transition",
                      "border-slate-200 bg-white text-slate-700 hover:bg-slate-50",
                      isActive && "border-indigo-200 bg-indigo-50 text-indigo-700 shadow-sm",
                    )}
                  >
                    <Icon className="h-4 w-4 text-slate-500" />
                    <span>{tipo.display}</span>
                    <InlineBadge variant="outline" className="bg-white text-slate-600">
                      {tipo.count}
                    </InlineBadge>
                  </button>
                );
              })}
            </div>

            <div className="inline-flex items-center gap-1 rounded-xl border border-slate-200 bg-white/70 p-1">
              {[
                { key: "cards", label: "Cards" },
                { key: "table", label: "Tabela" },
              ].map((option) => {
                const isActive = viewMode === option.key;
                return (
                  <button
                    key={option.key}
                    type="button"
                    onClick={() => setViewMode(option.key)}
                    className={cn(
                      "rounded-lg px-3 py-1.5 text-sm font-medium transition",
                      isActive
                        ? "bg-white text-slate-900 shadow-sm"
                        : "text-slate-600 hover:text-slate-800",
                    )}
                  >
                    {option.label}
                  </button>
                );
              })}
            </div>
          </div>

          <div className="mt-3 flex flex-wrap items-center gap-2">
            <span className="text-[11px] font-semibold uppercase tracking-wide text-slate-500">
              Ordenar por
            </span>
            <div className="flex flex-wrap items-center gap-2">
              {SORT_OPTIONS.map((option) => {
                const isActive = sortField === option.value;
                const directionSymbol = isActive ? (sortDir === "asc" ? "↑" : "↓") : null;

                return (
                  <button
                    key={option.value}
                    type="button"
                    onClick={() => handleSortClick(option.value, true)}
                    className={cn(
                      "inline-flex items-center gap-2 rounded-md border px-3 py-1.5 text-sm font-medium transition",
                      "border-slate-200 bg-white text-slate-700 hover:bg-slate-50",
                      isActive && "border-indigo-200 bg-indigo-50 text-indigo-700 shadow-sm",
                    )}
                  >
                    <span>{option.label}</span>
                    {directionSymbol && <span className="text-xs">{directionSymbol}</span>}
                  </button>
                );
              })}
            </div>
          </div>
        </div>


        {processosOrdenados.length === 0 ? (
          <div className="rounded-2xl border border-dashed border-slate-200 bg-white p-6 text-sm text-slate-500">
            Nenhum processo correspondente ao filtro.
          </div>
        ) : viewMode === "table" ? (
          <div className="overflow-hidden rounded-2xl border border-slate-200/70 bg-white shadow-sm">
            <div className="max-h-[calc(100vh-280px)] overflow-auto overflow-x-auto">
              <Table className="min-w-[1080px]">
                <TableHeader className="sticky top-0 z-10 border-b border-slate-200 bg-slate-50/95 backdrop-blur">
                  <TableRow>
                    {tableColumns.map((column) => {
                      const isActive = sortField === column.id;
                      const icon = !isActive ? (
                        <ArrowUpDown className="h-3.5 w-3.5 text-slate-400" />
                      ) : sortDir === "asc" ? (
                        <ArrowUp className="h-3.5 w-3.5 text-indigo-500" />
                      ) : (
                        <ArrowDown className="h-3.5 w-3.5 text-indigo-500" />
                      );

                      return (
                        <TableHead
                          key={column.id}
                          className="whitespace-nowrap px-4 py-3 text-left text-[11px] font-semibold uppercase tracking-wide text-slate-600"
                        >
                          <button
                            type="button"
                            onClick={() => handleSortClick(column.id)}
                            className="flex w-full items-center gap-2 text-left text-slate-700 transition hover:text-slate-900"
                          >
                            <span className="cursor-pointer select-none">{column.label}</span>
                            {icon}
                          </button>
                        </TableHead>
                      );
                    })}
                  </TableRow>
                </TableHeader>
                <TableBody>
                  {processosOrdenados.map((proc, index) => {
                    const municipio = formatMunicipio(proc);
                    const obsValue = resolveObsValue(proc);
<<<<<<< HEAD
                    const maskedCnpj = maskCNPJ(proc?.cnpj);
=======
>>>>>>> 9e795681
                    return (
                      <TableRow
                        key={`${proc.tipoKey}-${proc.protocolo ?? proc.empresa ?? index}`}
                        className="border-b border-slate-100 hover:bg-slate-50/60"
                      >
                        {tableColumns.map((column) => {
                          let content = normalizeText(proc?.[column.id]).trim() || "—";

                          if (column.id === "tipoDisplay") {
                            content = proc.tipoDisplay;
                          } else if (column.id === "empresa") {
                            content = (
                              <div className="space-y-0.5">
                                <p className="text-sm font-semibold leading-tight text-slate-800">
                                  {proc?.empresa || "—"}
                                </p>
                                <button
                                  type="button"
                                  onClick={() => {
<<<<<<< HEAD
                                    const value = maskCNPJ(proc?.cnpj);
                                    if (value && value !== "—") handleCopy(value, `CNPJ copiado: ${value}`);
                                  }}
                                  className="inline-flex items-center gap-1 text-[11px] font-medium text-indigo-600 transition hover:text-indigo-800"
                                >
                                  {maskedCnpj || "—"}
=======
                                    const value = normalizeIdentifier(proc?.cnpj);
                                    if (value) handleCopy(value, `CNPJ copiado: ${value}`);
                                  }}
                                  className="inline-flex items-center gap-1 text-[11px] font-medium text-indigo-600 transition hover:text-indigo-800"
                                >
                                  {normalizeIdentifier(proc?.cnpj) || "—"}
>>>>>>> 9e795681
                                  <Clipboard className="h-3 w-3" aria-hidden="true" />
                                </button>
                              </div>
                            );
                          } else if (column.id === "protocolo") {
                            content = normalizeIdentifier(proc?.protocolo) || "—";
                          } else if (column.isDate) {
                            content = formatProcessDate(proc?.[column.id]);
                          } else if (column.id === "municipio") {
                            content = municipio || "—";
                          } else if (column.id === "situacao" || column.isStatus) {
                            content = renderStatus(proc?.[column.id]);
                          } else if (column.id === "obs") {
                            content = (
                              <button
                                type="button"
                                onClick={() => openObsDrawer(proc)}
                                className="inline-flex w-full max-w-xs items-start gap-2 text-left text-slate-700 transition-colors hover:text-slate-900"
                              >
                                {renderObsSnippet(obsValue)}
                              </button>
                            );
                          } else if (column.id === "area_m2") {
                            const area = normalizeText(proc?.area_m2).trim();
                            content = area ? `${area} m²` : "—";
                          } else if (column.id === "operacao") {
                            content = renderChip(proc?.operacao || proc?.diversosOperacaoLabel);
                          } else if (column.id === "orgao") {
                            content = renderChip(proc?.orgao);
                          } else if (column.id === "alvara") {
                            content = renderChip(proc?.alvara);
                          } else if (column.id === "servico") {
                            content = renderChip(proc?.servico);
                          } else if (column.id === "notificacao") {
                            content = renderChip(proc?.notificacao);
                          } else if (column.id === "tpi_sync_status") {
                            content = renderStatus(proc?.tpi_sync_status ?? proc?.tpi);
                          } else if (column.id === "taxa_sanitaria_sync_status") {
                            content = renderStatus(proc?.taxa_sanitaria_sync_status ?? proc?.taxa);
                          } else if (column.id === "alvara_sanitario_status") {
                            content = renderStatus(proc?.alvara_sanitario_status);
                          } else if (column.id === "alvara_sanitario_validade") {
                            content = formatProcessDate(proc?.alvara_sanitario_validade);
                          } else if (column.id === "inscricao_imobiliaria") {
                            content = normalizeIdentifier(proc?.inscricao_imobiliaria) || "—";
                          }

                          return (
                            <TableCell
                              key={column.id}
                              className="min-w-[140px] align-top px-4 py-3 text-xs text-slate-700"
                            >
                              {content}
                            </TableCell>
                          );
                        })}
                      </TableRow>
                    );
                  })}
                </TableBody>
              </Table>
            </div>
          </div>
        ) : (
          <div className="grid gap-3 md:grid-cols-2 xl:grid-cols-3">
            {processosOrdenados.map((proc, index) => {
              const obsValue = resolveObsValue(proc);
              const obsText = normalizeText(obsValue).trim();
              const obsKey = proc?.id ?? proc?.protocolo ?? `${proc.empresa}-${index}`;
              const isObsExpanded = !!expandedObs[obsKey];
              const hasLongObs = obsText.length > 140;
              const municipio = formatMunicipio(proc);
<<<<<<< HEAD
              const tipoKey = normKey(proc?.tipo);
              const tipoCls = tipoBadge[tipoKey] ?? `${badgeBase} bg-slate-50 text-slate-700 ring-slate-200`;
              const sitKey = normKey(proc?.situacao || proc?.status);
              const sitCls = situacaoBadge[sitKey] ?? `${badgeBase} bg-slate-50 text-slate-700 ring-slate-200`;
              const maskedCnpj = maskCNPJ(proc?.cnpj);
=======
>>>>>>> 9e795681

              const specificFields = [];

              if (normalizeText(proc?.operacao || proc?.diversosOperacaoLabel).trim()) {
                specificFields.push({
                  key: "operacao",
                  label: "Operação",
                  content: (
                    <InfoPill>{proc.diversosOperacaoLabel || proc.operacao}</InfoPill>
                  ),
                });
              }

              if (normalizeText(proc?.orgao).trim()) {
                specificFields.push({
                  key: "orgao",
                  label: "Órgão",
                  content: <InfoPill>{proc.orgao}</InfoPill>,
                });
              }

              if (normalizeText(proc?.alvara).trim()) {
                specificFields.push({
                  key: "alvara",
                  label: "Alvará",
                  content: <InfoPill>{proc.alvara}</InfoPill>,
                });
              }

              if (normalizeText(proc?.servico).trim()) {
                specificFields.push({
                  key: "servico",
                  label: "Serviço",
                  content: <InfoPill>{proc.servico}</InfoPill>,
                });
              }

              if (normalizeText(proc?.notificacao).trim()) {
                specificFields.push({
                  key: "notificacao",
                  label: "Notificação",
                  content: <InfoPill>{proc.notificacao}</InfoPill>,
                });
              }

              if (proc?.tipoKey === "BOMBEIROS") {
                const area = normalizeText(proc?.area_m2).trim();
                const projeto = normalizeText(proc?.projeto).trim();
                specificFields.push({
                  key: "area_m2",
                  label: "Área (m²)",
                  content: area ? `${area} m²` : "—",
                });
                if (projeto) {
                  specificFields.push({ key: "projeto", label: "Projeto", content: projeto });
                }
                specificFields.push({
                  key: "tpi_sync_status",
                  label: "TPI",
                  content: renderStatus(proc?.tpi_sync_status ?? proc?.tpi),
                });
              }

              if (proc?.tipoBase === "Uso do Solo" || proc?.tipoKey === "USO_DO_SOLO") {
                specificFields.push({
                  key: "inscricao_imobiliaria",
                  label: "Inscrição imobiliária",
                  content: normalizeIdentifier(proc?.inscricao_imobiliaria) || "—",
                });
              }

              if (proc?.tipoBase === "Sanitário" || proc?.tipoKey === "SANITARIO") {
                specificFields.push({
                  key: "taxa_sanitaria_sync_status",
                  label: "Taxa",
                  content: renderStatus(proc?.taxa_sanitaria_sync_status ?? proc?.taxa),
                });
                specificFields.push({
                  key: "alvara_sanitario_validade",
                  label: "Validade",
                  content: formatProcessDate(proc?.alvara_sanitario_validade),
                });
                specificFields.push({
                  key: "alvara_sanitario_status",
                  label: "Status validade",
                  content: renderStatus(proc?.alvara_sanitario_status),
                });
              }

              const Icon = PROCESS_TYPE_ICON[proc.tipoKey] || Settings;

              return (
                <Card
                  key={`${proc.tipoKey}-${proc.protocolo ?? proc.empresa ?? index}`}
                  className="flex h-full flex-col overflow-hidden rounded-2xl border border-slate-200/70 bg-white shadow-sm transition hover:shadow-md"
                >
                  <div className="flex items-start justify-between gap-3 border-b border-slate-100 px-4 py-3">
                    <div className="space-y-1">
                      <div className="flex flex-wrap items-center gap-2">
<<<<<<< HEAD
                        <span className={tipoCls}>
                          <Icon className="h-4 w-4 text-slate-500" />
                          {proc.tipoDisplay}
                        </span>
                        <span className={sitCls}>{proc?.situacao || proc?.status || "Situação"}</span>
=======
                        <InfoPill>
                          <Icon className="h-4 w-4 text-slate-500" />
                          {proc.tipoDisplay}
                        </InfoPill>
                        {renderStatus(proc?.situacao || proc?.status)}
>>>>>>> 9e795681
                      </div>
                      <p className="text-base font-semibold leading-tight text-slate-900">
                        {proc?.empresa || "—"}
                      </p>
<<<<<<< HEAD
                    </div>
                    <div className="flex flex-col items-end gap-2 text-right">
                      {maskedCnpj && maskedCnpj !== "—" && (
                        <button
                          type="button"
                          onClick={() => {
                            const value = maskCNPJ(proc?.cnpj);
                            if (value && value !== "—") handleCopy(value, `CNPJ copiado: ${value}`);
                          }}
                          className="text-[12px] font-semibold text-indigo-600 transition hover:text-indigo-800"
                        >
                          {maskedCnpj}
=======
                      <div className="flex flex-wrap items-center gap-2 text-[12px] text-slate-600">
                        <InfoPill>
                          Protocolo
                          {normalizeIdentifier(proc?.protocolo) || "—"}
                          {proc?.protocolo && (
                            <button
                              type="button"
                              onClick={() => {
                                const value = normalizeIdentifier(proc?.protocolo);
                                if (value) handleCopy(value, `Protocolo copiado: ${value}`);
                              }}
                              className="ml-1 text-slate-500 transition hover:text-slate-700"
                            >
                              <Clipboard className="h-3.5 w-3.5" />
                            </button>
                          )}
                        </InfoPill>
                        <InfoPill>
                          <Clock className="h-3.5 w-3.5 text-slate-500" />
                          {formatProcessDate(proc?.data_solicitacao)}
                        </InfoPill>
                        {municipio && (
                          <InfoPill>
                            <MapPin className="h-3.5 w-3.5 text-slate-500" />
                            {municipio}
                          </InfoPill>
                        )}
                      </div>
                    </div>
                    <div className="flex flex-col items-end gap-2 text-right">
                      {normalizeIdentifier(proc?.cnpj) && (
                        <button
                          type="button"
                          onClick={() => {
                            const value = normalizeIdentifier(proc?.cnpj);
                            if (value) handleCopy(value, `CNPJ copiado: ${value}`);
                          }}
                          className="text-[12px] font-semibold text-indigo-600 transition hover:text-indigo-800"
                        >
                          {normalizeIdentifier(proc?.cnpj)}
>>>>>>> 9e795681
                        </button>
                      )}
                      {normalizeText(proc?.prazo).trim() && (
                        <InfoPill>Prazo {proc.prazo}</InfoPill>
                      )}
<<<<<<< HEAD
                    </div>
                  </div>

                  <div className="space-y-3 p-4">
                    <div className="grid gap-3 md:grid-cols-2">
                      <InfoItem label="Protocolo">
                        <div className="flex items-center gap-2">
                          <span className="font-semibold text-slate-800">
                            {normalizeIdentifier(proc?.protocolo) || "—"}
                          </span>
                          {proc?.protocolo && (
                            <button
                              type="button"
                              onClick={() => {
                                const value = normalizeIdentifier(proc?.protocolo);
                                if (value) handleCopy(value, `Protocolo copiado: ${value}`);
                              }}
                              className="text-slate-500 transition hover:text-slate-700"
                            >
                              <Clipboard className="h-3.5 w-3.5" />
                            </button>
                          )}
                        </div>
                      </InfoItem>

                      <InfoItem label="Data solicitação">{formatProcessDate(proc?.data_solicitacao)}</InfoItem>

                      <InfoItem label="Município">{municipio || "—"}</InfoItem>

                      <InfoItem label="CNPJ">
                        <div className="flex items-center gap-2">
                          <span className="font-semibold text-slate-800">{maskedCnpj || "—"}</span>
                          {maskedCnpj && maskedCnpj !== "—" && (
                            <button
                              type="button"
                              onClick={() => {
                                const value = maskCNPJ(proc?.cnpj);
                                if (value && value !== "—") handleCopy(value, `CNPJ copiado: ${value}`);
                              }}
                              className="text-slate-500 transition hover:text-slate-700"
                            >
                              <Clipboard className="h-3.5 w-3.5" />
                            </button>
                          )}
                        </div>
                      </InfoItem>

                      <InfoItem label="OBS" className="md:col-span-2">
                        {obsText ? (
                          <div className="space-y-2">
                            <p
                              className={cn(
                                "text-sm leading-relaxed text-slate-700",
                                !isObsExpanded && "line-clamp-2",
                              )}
                            >
                              {obsText}
                            </p>
                            <div className="flex flex-wrap items-center gap-3">
                              {hasLongObs && (
                                <button
                                  type="button"
                                  onClick={() => toggleObsExpanded(obsKey)}
                                  className="text-xs font-semibold text-indigo-600 transition hover:text-indigo-800"
                                >
                                  Ver {isObsExpanded ? "menos" : "mais"}
                                </button>
                              )}
                              <button
                                type="button"
                                onClick={() => openObsDrawer(proc)}
                                className="text-xs font-semibold text-slate-600 underline-offset-2 hover:underline"
                              >
                                Editar OBS
                              </button>
                            </div>
                          </div>
                        ) : (
                          <div className="flex items-center justify-between gap-3 rounded-lg border border-dashed border-slate-200 bg-white/80 px-3 py-2">
                            <span className="text-sm text-slate-500">Nenhuma observação.</span>
                            <button
                              type="button"
                              onClick={() => openObsDrawer(proc)}
                              className="text-xs font-semibold text-indigo-600 underline-offset-2 hover:underline"
                            >
                              Adicionar
                            </button>
                          </div>
                        )}
                      </InfoItem>

                      {specificFields.map((field) => (
                        <InfoItem key={field.key} label={field.label}>
                          {field.content}
                        </InfoItem>
                      ))}
                    </div>
                  </div>
=======
                    </div>
                  </div>

                  <div className="space-y-3 p-4">
                    <div className="grid gap-3 md:grid-cols-2">
                      <InfoItem label="Protocolo">
                        <div className="flex items-center gap-2">
                          <span className="font-semibold text-slate-800">
                            {normalizeIdentifier(proc?.protocolo) || "—"}
                          </span>
                          {proc?.protocolo && (
                            <button
                              type="button"
                              onClick={() => {
                                const value = normalizeIdentifier(proc?.protocolo);
                                if (value) handleCopy(value, `Protocolo copiado: ${value}`);
                              }}
                              className="text-slate-500 transition hover:text-slate-700"
                            >
                              <Clipboard className="h-3.5 w-3.5" />
                            </button>
                          )}
                        </div>
                      </InfoItem>

                      <InfoItem label="Data solicitação">{formatProcessDate(proc?.data_solicitacao)}</InfoItem>

                      <InfoItem label="Município">{municipio || "—"}</InfoItem>

                      <InfoItem label="Situação">{renderStatus(proc?.situacao || proc?.status)}</InfoItem>

                      <InfoItem label="OBS" className="md:col-span-2">
                        {obsText ? (
                          <div className="space-y-2">
                            <p
                              className={cn(
                                "text-sm leading-relaxed text-slate-700",
                                !isObsExpanded && "line-clamp-2",
                              )}
                            >
                              {obsText}
                            </p>
                            <div className="flex flex-wrap items-center gap-3">
                              {hasLongObs && (
                                <button
                                  type="button"
                                  onClick={() => toggleObsExpanded(obsKey)}
                                  className="text-xs font-semibold text-indigo-600 transition hover:text-indigo-800"
                                >
                                  Ver {isObsExpanded ? "menos" : "mais"}
                                </button>
                              )}
                              <button
                                type="button"
                                onClick={() => openObsDrawer(proc)}
                                className="text-xs font-semibold text-slate-600 underline-offset-2 hover:underline"
                              >
                                Editar OBS
                              </button>
                            </div>
                          </div>
                        ) : (
                          <div className="flex items-center justify-between gap-3 rounded-lg border border-dashed border-slate-200 bg-white/80 px-3 py-2">
                            <span className="text-sm text-slate-500">Nenhuma observação.</span>
                            <button
                              type="button"
                              onClick={() => openObsDrawer(proc)}
                              className="text-xs font-semibold text-indigo-600 underline-offset-2 hover:underline"
                            >
                              Adicionar
                            </button>
                          </div>
                        )}
                      </InfoItem>

                      {specificFields.map((field) => (
                        <InfoItem key={field.key} label={field.label}>
                          {field.content}
                        </InfoItem>
                      ))}
                    </div>
                  </div>
>>>>>>> 9e795681
                </Card>
              );
            })}
          </div>
        )}
      </div>
      {obsDrawer.open && obsDrawer.processo && (
        <div className="fixed inset-0 z-50 flex">
          <button
            type="button"
            aria-label="Fechar"
            onClick={closeObsDrawer}
            className="flex-1 bg-slate-900/40 backdrop-blur-sm"
          />
          <div className="relative flex h-full w-full max-w-xl flex-col border-l border-slate-200 bg-white shadow-2xl">
            <div className="flex items-start justify-between border-b border-slate-200 p-4">
              <div className="space-y-1">
                <p className="text-[11px] font-semibold uppercase tracking-wide text-indigo-700">Observações</p>
                <p className="text-base font-semibold leading-tight text-slate-900">
                  {obsDrawer.processo.empresa || "Empresa"}
                </p>
                <p className="text-xs text-slate-500">
                  {getTipoDisplay(obsDrawer.processo.tipo)} • Protocolo {obsDrawer.processo.protocolo || "—"}
                </p>
              </div>
              <button
                type="button"
                onClick={closeObsDrawer}
                className="inline-flex h-9 w-9 items-center justify-center rounded-full border border-slate-200 text-slate-500 transition-colors hover:border-slate-300 hover:text-slate-700"
              >
                <X className="h-4 w-4" />
              </button>
            </div>

            <div className="flex-1 space-y-5 overflow-y-auto p-5">
              <div className="space-y-2">
                <div className="flex items-center justify-between">
                  <label className="text-sm font-medium text-slate-800">OBS</label>
                  {savingObs && <RefreshCw className="h-4 w-4 animate-spin text-slate-400" />}
                </div>
                <textarea
                  rows={5}
                  value={obsDraft}
                  onChange={(event) => setObsDraft(event.target.value)}
                  className="w-full rounded-lg border border-slate-200 bg-slate-50 px-3 py-2 text-sm text-slate-800 shadow-inner focus:border-indigo-400 focus:bg-white focus:outline-none focus:ring-2 focus:ring-indigo-200"
                  placeholder="Adicionar observação"
                />
                <div className="flex justify-end gap-2">
                  <button
                    type="button"
                    onClick={closeObsDrawer}
                    className="inline-flex items-center gap-2 rounded-lg border border-slate-200 px-3 py-2 text-sm font-medium text-slate-600 transition-colors hover:border-slate-300 hover:text-slate-800"
                  >
                    Cancelar
                  </button>
                  <button
                    type="button"
                    onClick={saveObs}
                    disabled={savingObs}
                    className="inline-flex items-center gap-2 rounded-lg bg-indigo-600 px-3 py-2 text-sm font-semibold text-white shadow-sm transition-colors hover:bg-indigo-700 disabled:cursor-not-allowed disabled:bg-indigo-400"
                  >
                    <PanelRightClose className="h-4 w-4" /> Salvar
                  </button>
                </div>
              </div>

              <div className="space-y-3">
                <div className="flex items-center justify-between">
                  <div className="flex items-center gap-2">
                    <Clock className="h-4 w-4 text-slate-500" />
                    <h4 className="text-sm font-semibold text-slate-800">Histórico</h4>
                  </div>
                  <div className="flex items-center gap-2">
                    {loadingHistory && <RefreshCw className="h-4 w-4 animate-spin text-slate-400" />}
                    <button
                      type="button"
                      onClick={() => fetchObsHistory(obsDrawer.processo.id)}
                      className="inline-flex items-center gap-1 rounded-md border border-slate-200 px-2 py-1 text-[11px] font-semibold uppercase tracking-wide text-slate-600 transition-colors hover:border-slate-300 hover:text-slate-800"
                    >
                      Atualizar
                    </button>
                  </div>
                </div>

                {historyError ? (
                  <div className="rounded-lg border border-amber-200 bg-amber-50 p-3 text-xs text-amber-700">
                    {historyError}
                  </div>
                ) : obsHistory.length === 0 ? (
                  <div className="rounded-lg border border-dashed border-slate-200 bg-slate-50 p-3 text-xs text-slate-500">
                    Nenhuma alteração registrada para este processo.
                  </div>
                ) : (
                  <div className="space-y-3">
                    {obsHistory.map((entry) => (
                      <div
                        key={entry.id || `${entry.changed_at}-${entry.old_obs?.length}`}
                        className="rounded-xl border border-slate-100 bg-slate-50 p-3 shadow-inner"
                      >
                        <div className="flex items-center gap-2 text-[11px] font-semibold uppercase tracking-wide text-slate-500">
                          <Clock className="h-3.5 w-3.5" />
                          <span>{formatDateTime(entry.changed_at)}</span>
                        </div>
                        <div className="mt-2 grid gap-2 text-xs text-slate-700 md:grid-cols-[1fr_auto_1fr] md:items-start md:gap-3">
                          <div className="space-y-1">
                            <p className="text-[11px] font-semibold uppercase tracking-wide text-slate-500">Anterior</p>
                            <p className="line-clamp-4 whitespace-pre-wrap rounded-lg border border-slate-200 bg-white/80 p-2 leading-relaxed shadow-sm" title={entry.old_obs || "—"}>
                              {normalizeText(entry.old_obs).trim() || "—"}
                            </p>
                          </div>
                          <div className="hidden items-center justify-center md:flex">
                            <MoveRight className="h-4 w-4 text-slate-400" />
                          </div>
                          <div className="space-y-1">
                            <p className="text-[11px] font-semibold uppercase tracking-wide text-slate-500">Atual</p>
                            <p className="line-clamp-4 whitespace-pre-wrap rounded-lg border border-slate-200 bg-white/80 p-2 leading-relaxed shadow-sm" title={entry.new_obs || "—"}>
                              {normalizeText(entry.new_obs).trim() || "—"}
                            </p>
                          </div>
                        </div>
                      </div>
                    ))}
                  </div>
                )}
              </div>
            </div>
          </div>
        </div>
      )}
    </>
  );
}<|MERGE_RESOLUTION|>--- conflicted
+++ resolved
@@ -147,7 +147,6 @@
     if (bValue === null) return -1;
     return (aValue - bValue) * dir;
   }
-<<<<<<< HEAD
 
   const aText = normalizeText(a?.[field] ?? "").trim();
   const bText = normalizeText(b?.[field] ?? "").trim();
@@ -156,16 +155,6 @@
   if (!aText) return 1;
   if (!bText) return -1;
 
-=======
-
-  const aText = normalizeText(a?.[field] ?? "").trim();
-  const bText = normalizeText(b?.[field] ?? "").trim();
-
-  if (!aText && !bText) return 0;
-  if (!aText) return 1;
-  if (!bText) return -1;
-
->>>>>>> 9e795681
   return aText.localeCompare(bText, "pt-BR", { sensitivity: "base" }) * dir;
 };
 
@@ -618,10 +607,7 @@
                   {processosOrdenados.map((proc, index) => {
                     const municipio = formatMunicipio(proc);
                     const obsValue = resolveObsValue(proc);
-<<<<<<< HEAD
                     const maskedCnpj = maskCNPJ(proc?.cnpj);
-=======
->>>>>>> 9e795681
                     return (
                       <TableRow
                         key={`${proc.tipoKey}-${proc.protocolo ?? proc.empresa ?? index}`}
@@ -641,21 +627,12 @@
                                 <button
                                   type="button"
                                   onClick={() => {
-<<<<<<< HEAD
                                     const value = maskCNPJ(proc?.cnpj);
                                     if (value && value !== "—") handleCopy(value, `CNPJ copiado: ${value}`);
                                   }}
                                   className="inline-flex items-center gap-1 text-[11px] font-medium text-indigo-600 transition hover:text-indigo-800"
                                 >
                                   {maskedCnpj || "—"}
-=======
-                                    const value = normalizeIdentifier(proc?.cnpj);
-                                    if (value) handleCopy(value, `CNPJ copiado: ${value}`);
-                                  }}
-                                  className="inline-flex items-center gap-1 text-[11px] font-medium text-indigo-600 transition hover:text-indigo-800"
-                                >
-                                  {normalizeIdentifier(proc?.cnpj) || "—"}
->>>>>>> 9e795681
                                   <Clipboard className="h-3 w-3" aria-hidden="true" />
                                 </button>
                               </div>
@@ -728,14 +705,11 @@
               const isObsExpanded = !!expandedObs[obsKey];
               const hasLongObs = obsText.length > 140;
               const municipio = formatMunicipio(proc);
-<<<<<<< HEAD
               const tipoKey = normKey(proc?.tipo);
               const tipoCls = tipoBadge[tipoKey] ?? `${badgeBase} bg-slate-50 text-slate-700 ring-slate-200`;
               const sitKey = normKey(proc?.situacao || proc?.status);
               const sitCls = situacaoBadge[sitKey] ?? `${badgeBase} bg-slate-50 text-slate-700 ring-slate-200`;
               const maskedCnpj = maskCNPJ(proc?.cnpj);
-=======
->>>>>>> 9e795681
 
               const specificFields = [];
 
@@ -835,24 +809,15 @@
                   <div className="flex items-start justify-between gap-3 border-b border-slate-100 px-4 py-3">
                     <div className="space-y-1">
                       <div className="flex flex-wrap items-center gap-2">
-<<<<<<< HEAD
                         <span className={tipoCls}>
                           <Icon className="h-4 w-4 text-slate-500" />
                           {proc.tipoDisplay}
                         </span>
                         <span className={sitCls}>{proc?.situacao || proc?.status || "Situação"}</span>
-=======
-                        <InfoPill>
-                          <Icon className="h-4 w-4 text-slate-500" />
-                          {proc.tipoDisplay}
-                        </InfoPill>
-                        {renderStatus(proc?.situacao || proc?.status)}
->>>>>>> 9e795681
                       </div>
                       <p className="text-base font-semibold leading-tight text-slate-900">
                         {proc?.empresa || "—"}
                       </p>
-<<<<<<< HEAD
                     </div>
                     <div className="flex flex-col items-end gap-2 text-right">
                       {maskedCnpj && maskedCnpj !== "—" && (
@@ -865,54 +830,11 @@
                           className="text-[12px] font-semibold text-indigo-600 transition hover:text-indigo-800"
                         >
                           {maskedCnpj}
-=======
-                      <div className="flex flex-wrap items-center gap-2 text-[12px] text-slate-600">
-                        <InfoPill>
-                          Protocolo
-                          {normalizeIdentifier(proc?.protocolo) || "—"}
-                          {proc?.protocolo && (
-                            <button
-                              type="button"
-                              onClick={() => {
-                                const value = normalizeIdentifier(proc?.protocolo);
-                                if (value) handleCopy(value, `Protocolo copiado: ${value}`);
-                              }}
-                              className="ml-1 text-slate-500 transition hover:text-slate-700"
-                            >
-                              <Clipboard className="h-3.5 w-3.5" />
-                            </button>
-                          )}
-                        </InfoPill>
-                        <InfoPill>
-                          <Clock className="h-3.5 w-3.5 text-slate-500" />
-                          {formatProcessDate(proc?.data_solicitacao)}
-                        </InfoPill>
-                        {municipio && (
-                          <InfoPill>
-                            <MapPin className="h-3.5 w-3.5 text-slate-500" />
-                            {municipio}
-                          </InfoPill>
-                        )}
-                      </div>
-                    </div>
-                    <div className="flex flex-col items-end gap-2 text-right">
-                      {normalizeIdentifier(proc?.cnpj) && (
-                        <button
-                          type="button"
-                          onClick={() => {
-                            const value = normalizeIdentifier(proc?.cnpj);
-                            if (value) handleCopy(value, `CNPJ copiado: ${value}`);
-                          }}
-                          className="text-[12px] font-semibold text-indigo-600 transition hover:text-indigo-800"
-                        >
-                          {normalizeIdentifier(proc?.cnpj)}
->>>>>>> 9e795681
                         </button>
                       )}
                       {normalizeText(proc?.prazo).trim() && (
                         <InfoPill>Prazo {proc.prazo}</InfoPill>
                       )}
-<<<<<<< HEAD
                     </div>
                   </div>
 
@@ -1011,90 +933,6 @@
                       ))}
                     </div>
                   </div>
-=======
-                    </div>
-                  </div>
-
-                  <div className="space-y-3 p-4">
-                    <div className="grid gap-3 md:grid-cols-2">
-                      <InfoItem label="Protocolo">
-                        <div className="flex items-center gap-2">
-                          <span className="font-semibold text-slate-800">
-                            {normalizeIdentifier(proc?.protocolo) || "—"}
-                          </span>
-                          {proc?.protocolo && (
-                            <button
-                              type="button"
-                              onClick={() => {
-                                const value = normalizeIdentifier(proc?.protocolo);
-                                if (value) handleCopy(value, `Protocolo copiado: ${value}`);
-                              }}
-                              className="text-slate-500 transition hover:text-slate-700"
-                            >
-                              <Clipboard className="h-3.5 w-3.5" />
-                            </button>
-                          )}
-                        </div>
-                      </InfoItem>
-
-                      <InfoItem label="Data solicitação">{formatProcessDate(proc?.data_solicitacao)}</InfoItem>
-
-                      <InfoItem label="Município">{municipio || "—"}</InfoItem>
-
-                      <InfoItem label="Situação">{renderStatus(proc?.situacao || proc?.status)}</InfoItem>
-
-                      <InfoItem label="OBS" className="md:col-span-2">
-                        {obsText ? (
-                          <div className="space-y-2">
-                            <p
-                              className={cn(
-                                "text-sm leading-relaxed text-slate-700",
-                                !isObsExpanded && "line-clamp-2",
-                              )}
-                            >
-                              {obsText}
-                            </p>
-                            <div className="flex flex-wrap items-center gap-3">
-                              {hasLongObs && (
-                                <button
-                                  type="button"
-                                  onClick={() => toggleObsExpanded(obsKey)}
-                                  className="text-xs font-semibold text-indigo-600 transition hover:text-indigo-800"
-                                >
-                                  Ver {isObsExpanded ? "menos" : "mais"}
-                                </button>
-                              )}
-                              <button
-                                type="button"
-                                onClick={() => openObsDrawer(proc)}
-                                className="text-xs font-semibold text-slate-600 underline-offset-2 hover:underline"
-                              >
-                                Editar OBS
-                              </button>
-                            </div>
-                          </div>
-                        ) : (
-                          <div className="flex items-center justify-between gap-3 rounded-lg border border-dashed border-slate-200 bg-white/80 px-3 py-2">
-                            <span className="text-sm text-slate-500">Nenhuma observação.</span>
-                            <button
-                              type="button"
-                              onClick={() => openObsDrawer(proc)}
-                              className="text-xs font-semibold text-indigo-600 underline-offset-2 hover:underline"
-                            >
-                              Adicionar
-                            </button>
-                          </div>
-                        )}
-                      </InfoItem>
-
-                      {specificFields.map((field) => (
-                        <InfoItem key={field.key} label={field.label}>
-                          {field.content}
-                        </InfoItem>
-                      ))}
-                    </div>
-                  </div>
->>>>>>> 9e795681
                 </Card>
               );
             })}
