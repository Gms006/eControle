--- conflicted
+++ resolved
@@ -176,7 +176,6 @@
 const removeDiacritics = (value) => {
   if (typeof value !== "string") return "";
   return value.normalize("NFD").replace(/[\u0300-\u036f]/g, "");
-<<<<<<< HEAD
 };
 
 const getStatusKey = (status) => removeDiacritics(normalizeTextLower(status));
@@ -244,75 +243,6 @@
   return PROCESS_INACTIVE_KEYWORDS.some((keyword) => key.includes(keyword));
 };
 
-=======
-};
-
-const getStatusKey = (status) => removeDiacritics(normalizeTextLower(status));
-
-const hasRelevantStatus = (status) => {
-  const statusText = normalizeText(status).trim();
-  if (!statusText || statusText === "*" || statusText === "-" || statusText === "—") {
-    return false;
-  }
-  const statusKey = getStatusKey(statusText);
-  return Boolean(statusKey && statusKey !== "*");
-};
-
-const toFiniteNumber = (value) => {
-  if (typeof value === "number" && Number.isFinite(value)) {
-    return value;
-  }
-  if (typeof value === "string") {
-    const trimmed = value.trim();
-    if (trimmed === "") return undefined;
-    const parsed = Number(trimmed);
-    if (Number.isFinite(parsed)) {
-      return parsed;
-    }
-  }
-  return undefined;
-};
-
-const extractEmpresaId = (entity) => {
-  if (!entity || typeof entity !== "object") return undefined;
-  const candidates = [entity.empresa_id, entity.empresaId, entity.id];
-  for (const candidate of candidates) {
-    const numeric = toFiniteNumber(candidate);
-    if (numeric !== undefined) {
-      return numeric;
-    }
-  }
-  return undefined;
-};
-
-const normalizeEmpresaRelacionada = (entity) => {
-  if (!entity || typeof entity !== "object") return entity;
-  const empresaId = extractEmpresaId(entity);
-  return {
-    ...entity,
-    empresaId,
-    empresa_id: empresaId,
-  };
-};
-
-const ALERT_STATUS_KEYWORDS = ["vencid", "vence", "nao pago", "nao-pago", "negad", "indefer"];
-
-const isAlertStatus = (status) => {
-  const key = getStatusKey(status);
-  if (!key) return false;
-  if (key.includes("nao se aplica") || key.includes("n/a")) return false;
-  return ALERT_STATUS_KEYWORDS.some((keyword) => key.includes(keyword));
-};
-
-const PROCESS_INACTIVE_KEYWORDS = ["concluido", "licenciado", "aprovado", "indeferido", "negado", "finalizado"];
-
-const isProcessStatusInactive = (status) => {
-  const key = getStatusKey(status);
-  if (!key) return false;
-  return PROCESS_INACTIVE_KEYWORDS.some((keyword) => key.includes(keyword));
-};
-
->>>>>>> aa6f9a88
 const STATUS_VARIANT_CLASSES = {
   success: "bg-emerald-500 text-white border-emerald-500",
   warning: "bg-amber-500 text-white border-amber-500",
@@ -898,11 +828,7 @@
     );
   }, [matchesMunicipioFilter, matchesQuery, modelos]);
 
-<<<<<<< HEAD
   const contatosOrdenadosLista = useMemo(() => {
-=======
-  const contatosOrdenados = useMemo(() => {
->>>>>>> aa6f9a88
     const lista = Array.isArray(filteredContatos) ? filteredContatos : [];
     return [...lista]
       .filter((item) => item && (item.contato || item.email || item.telefone))
@@ -918,11 +844,7 @@
       });
   }, [filteredContatos]);
 
-<<<<<<< HEAD
   const modelosOrdenadosLista = useMemo(() => {
-=======
-  const modelosOrdenados = useMemo(() => {
->>>>>>> aa6f9a88
     const lista = Array.isArray(filteredModelos) ? filteredModelos : [];
     return [...lista]
       .filter((item) => item && (item.modelo || item.descricao))
@@ -1799,20 +1721,12 @@
                 </CardTitle>
               </CardHeader>
               <CardContent className="space-y-3 text-sm">
-<<<<<<< HEAD
                 {contatosOrdenadosLista.length === 0 && (
-=======
-                {contatosOrdenados.length === 0 && (
->>>>>>> aa6f9a88
                   <div className="rounded-xl border border-dashed border-slate-200 bg-slate-50 p-4 text-sm text-slate-500">
                     Nenhum contato cadastrado no Excel.
                   </div>
                 )}
-<<<<<<< HEAD
                 {contatosOrdenadosLista.map((contato) => {
-=======
-                {contatosOrdenados.map((contato) => {
->>>>>>> aa6f9a88
                   const whatsappTexto = normalizeTextLower(contato.whatsapp || "");
                   const temWhatsapp =
                     whatsappTexto !== "" &&
@@ -1873,20 +1787,12 @@
                 </CardTitle>
               </CardHeader>
               <CardContent className="space-y-3 text-sm">
-<<<<<<< HEAD
                 {modelosOrdenadosLista.length === 0 && (
-=======
-                {modelosOrdenados.length === 0 && (
->>>>>>> aa6f9a88
                   <div className="rounded-xl border border-dashed border-slate-200 bg-slate-50 p-4 text-sm text-slate-500">
                     Nenhum modelo cadastrado no Excel.
                   </div>
                 )}
-<<<<<<< HEAD
                 {modelosOrdenadosLista.map((modelo) => (
-=======
-                {modelosOrdenados.map((modelo) => (
->>>>>>> aa6f9a88
                   <div
                     key={`${modelo.descricao || "Modelo"}-${(modelo.modelo || "").slice(0, 20)}`}
                     className="rounded-xl border border-slate-200 bg-white p-4 space-y-2"
