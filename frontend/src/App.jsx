import React, { useCallback, useEffect, useMemo, useRef, useState } from "react";
import {
  Card,
  CardContent,
  CardHeader,
  CardTitle,
} from "@/components/ui/card";
import { Button } from "@/components/ui/button";
import { Input } from "@/components/ui/input";
import { Label } from "@/components/ui/label";
import {
  Tabs,
  TabsContent,
  TabsList,
  TabsTrigger,
} from "@/components/ui/tabs";
import {
  Select,
  SelectContent,
  SelectItem,
  SelectTrigger,
  SelectValue,
} from "@/components/ui/select";
import {
  Table,
  TableBody,
  TableCell,
  TableHead,
  TableHeader,
  TableRow,
} from "@/components/ui/table";
import { Switch } from "@/components/ui/switch";
import { ScrollArea } from "@/components/ui/scroll-area";
import { Separator } from "@/components/ui/separator";
import {
  AlertTriangle,
  BadgeAlert,
  BarChart3,
  Bell,
  Building2,
  CheckCircle2,
  Clipboard,
  ClipboardCheck,
  Droplets,
  Clock,
  FileText,
  Filter,
  LineChart as LineChartIcon,
  Mail,
  MapPin,
  MessageSquare,
  Phone,
  Search,
  Settings,
  Shield,
  ShieldAlert,
  Sparkles,
  TrendingUp,
  Trees,
  Users,
  X,
} from "lucide-react";
import {
  LineChart,
  Line,
  ResponsiveContainer,
  Tooltip,
  XAxis,
  YAxis,
} from "recharts";

const normalizeApiBase = (rawBase) => {
  const fallback = "/api";
  const trimmed = rawBase?.trim();
  const base = trimmed && trimmed !== "" ? trimmed : fallback;
  const collapseExtraSlashes = (value) => {
    if (!value) return value;
    const placeholder = "__TMP_PROTOCOL__";
    const placeholderRegex = new RegExp(placeholder, "g");
    const [path, ...rest] = value.split("?");
    const withPlaceholder = path.replace(/:\/\//g, placeholder);
    const collapsedPath = withPlaceholder
      .replace(/\/{2,}/g, "/")
      .replace(placeholderRegex, "://");
    return rest.length > 0 ? `${collapsedPath}?${rest.join("?")}` : collapsedPath;
  };
  const collapsed = collapseExtraSlashes(base);
  const withoutTrailing = collapsed.replace(/\/+$/, "");
  const ensuredSuffix = withoutTrailing.endsWith("/api")
    ? withoutTrailing
    : `${withoutTrailing || ""}/api`;
  const withLeadingSlash =
    ensuredSuffix.startsWith("http://") || ensuredSuffix.startsWith("https://")
      ? ensuredSuffix
      : ensuredSuffix.startsWith("/")
        ? ensuredSuffix
        : `/${ensuredSuffix}`;
  return collapseExtraSlashes(withLeadingSlash);
};

const API_BASE = normalizeApiBase(import.meta.env.VITE_API_URL);

const apiUrl = (path = "") => {
  const normalizedPath = path.startsWith("/") ? path : `/${path}`;
  return `${API_BASE}${normalizedPath}`;
};

const fetchJson = async (path) => {
  const response = await fetch(apiUrl(path));
  if (!response.ok) {
    let detail = "";
    try {
      const payload = await response.json();
      detail = payload?.detail || JSON.stringify(payload);
    } catch (jsonError) {
      try {
        detail = await response.text();
      } catch (textError) {
        detail = "";
      }
    }
    const message = detail ? `Erro ${response.status}: ${detail}` : `Erro ${response.status}`;
    throw new Error(message);
  }
  return await response.json();
};

const MUNICIPIO_ALL = "__ALL__";
const PROCESS_ALL = "__PROCESS_ALL__";

const TAB_BACKGROUNDS = {
  painel: "bg-sky-50",
  empresas: "bg-indigo-50",
  licencas: "bg-emerald-50",
  taxas: "bg-amber-50",
  processos: "bg-violet-50",
  uteis: "bg-slate-50",
};

const TAB_SHORTCUTS = {
  1: "painel",
  2: "empresas",
  3: "licencas",
  4: "taxas",
  5: "processos",
  6: "uteis",
};

const PROCESS_ICONS = {
  Diversos: <Settings className="h-4 w-4" />, // fallback genérico
  "Alvará de Funcionamento": <ClipboardCheck className="h-4 w-4" />,
  Bombeiros: <Shield className="h-4 w-4" />,
  "Licença Ambiental": <Sparkles className="h-4 w-4" />,
  "Uso do Solo": <MapPin className="h-4 w-4" />,
  "Alvará Sanitário": <BadgeAlert className="h-4 w-4" />,
};

const LIC_ICONS = {
  Sanitária: <Droplets className="h-4 w-4" />,
  CERCON: <Shield className="h-4 w-4" />,
  Funcionamento: <Building2 className="h-4 w-4" />,
  "Uso do Solo": <MapPin className="h-4 w-4" />,
  Ambiental: <Trees className="h-4 w-4" />,
};

const LIC_COLORS = {
  Sanitária: "border-sky-500 text-sky-700",
  CERCON: "border-indigo-500 text-indigo-700",
  Funcionamento: "border-blue-500 text-blue-700",
  "Uso do Solo": "border-amber-500 text-amber-700",
  Ambiental: "border-emerald-600 text-emerald-700",
};

const DEFAULT_LICENCA_TIPOS = ["Sanitária", "CERCON", "Funcionamento", "Uso do Solo", "Ambiental"];

const removeDiacritics = (value) => {
  if (typeof value !== "string") return "";
  return value.normalize("NFD").replace(/[\u0300-\u036f]/g, "");
<<<<<<< HEAD
};

const getStatusKey = (status) => removeDiacritics(normalizeTextLower(status));

const hasRelevantStatus = (status) => {
  const statusText = normalizeText(status).trim();
  if (!statusText || statusText === "*" || statusText === "-" || statusText === "—") {
    return false;
  }
  const statusKey = getStatusKey(statusText);
  return Boolean(statusKey && statusKey !== "*");
};

const toFiniteNumber = (value) => {
  if (typeof value === "number" && Number.isFinite(value)) {
    return value;
  }
  if (typeof value === "string") {
    const trimmed = value.trim();
    if (trimmed === "") return undefined;
    const parsed = Number(trimmed);
    if (Number.isFinite(parsed)) {
      return parsed;
    }
  }
  return undefined;
};

const extractEmpresaId = (entity) => {
  if (!entity || typeof entity !== "object") return undefined;
  const candidates = [entity.empresa_id, entity.empresaId, entity.id];
  for (const candidate of candidates) {
    const numeric = toFiniteNumber(candidate);
    if (numeric !== undefined) {
      return numeric;
    }
  }
  return undefined;
};

=======
};

const getStatusKey = (status) => removeDiacritics(normalizeTextLower(status));

const hasRelevantStatus = (status) => {
  const statusText = normalizeText(status).trim();
  if (!statusText || statusText === "*" || statusText === "-" || statusText === "—") {
    return false;
  }
  const statusKey = getStatusKey(statusText);
  return Boolean(statusKey && statusKey !== "*");
};

const toFiniteNumber = (value) => {
  if (typeof value === "number" && Number.isFinite(value)) {
    return value;
  }
  if (typeof value === "string") {
    const trimmed = value.trim();
    if (trimmed === "") return undefined;
    const parsed = Number(trimmed);
    if (Number.isFinite(parsed)) {
      return parsed;
    }
  }
  return undefined;
};

const extractEmpresaId = (entity) => {
  if (!entity || typeof entity !== "object") return undefined;
  const candidates = [entity.empresa_id, entity.empresaId, entity.id];
  for (const candidate of candidates) {
    const numeric = toFiniteNumber(candidate);
    if (numeric !== undefined) {
      return numeric;
    }
  }
  return undefined;
};

>>>>>>> 958b9f14
const normalizeEmpresaRelacionada = (entity) => {
  if (!entity || typeof entity !== "object") return entity;
  const empresaId = extractEmpresaId(entity);
  return {
    ...entity,
    empresaId,
    empresa_id: empresaId,
  };
};

const ALERT_STATUS_KEYWORDS = ["vencid", "vence", "nao pago", "nao-pago", "negad", "indefer"];

const isAlertStatus = (status) => {
  const key = getStatusKey(status);
  if (!key) return false;
  if (key.includes("nao se aplica") || key.includes("n/a")) return false;
  return ALERT_STATUS_KEYWORDS.some((keyword) => key.includes(keyword));
};

const PROCESS_INACTIVE_KEYWORDS = ["concluido", "licenciado", "aprovado", "indeferido", "negado", "finalizado"];

const isProcessStatusInactive = (status) => {
  const key = getStatusKey(status);
  if (!key) return false;
  return PROCESS_INACTIVE_KEYWORDS.some((keyword) => key.includes(keyword));
};

const STATUS_VARIANT_CLASSES = {
  success: "bg-emerald-500 text-white border-emerald-500",
  warning: "bg-amber-500 text-white border-amber-500",
  danger: "bg-red-500 text-white border-red-500",
  info: "bg-sky-500 text-white border-sky-500",
  neutral: "bg-slate-500 text-white border-slate-500",
  muted: "bg-slate-400 text-white border-slate-400",
  plain: "bg-transparent border-transparent text-slate-500",
};

const resolveStatusClass = (status) => {
  const key = getStatusKey(status);
  if (!key || key === "*" || key === "-" || key === "—") {
    return { variant: "plain", className: STATUS_VARIANT_CLASSES.plain };
  }

  if (key === "/") {
    return { variant: "solid", className: STATUS_VARIANT_CLASSES.warning };
  }

  if (key.includes("possui debit")) {
    return { variant: "solid", className: STATUS_VARIANT_CLASSES.danger };
  }

  if (key.includes("sem debit")) {
    return { variant: "solid", className: STATUS_VARIANT_CLASSES.success };
  }

  if (key.includes("possui")) {
    return { variant: "solid", className: STATUS_VARIANT_CLASSES.success };
  }

  if (key.includes("pago") && !key.includes("nao")) {
    return { variant: "solid", className: STATUS_VARIANT_CLASSES.success };
  }

  if (key.includes("em aberto") || key.includes("emaberto") || key.includes("nao pago")) {
    return { variant: "solid", className: STATUS_VARIANT_CLASSES.danger };
  }

  if (key.includes("sujeit")) {
    return { variant: "solid", className: STATUS_VARIANT_CLASSES.danger };
  }

  if (key.includes("vencid") || key.includes("vence")) {
    return { variant: "solid", className: STATUS_VARIANT_CLASSES.warning };
  }

  if (key === "nao" || key.includes("nao possui") || key.includes("nao tem")) {
    return { variant: "solid", className: STATUS_VARIANT_CLASSES.muted };
  }

  if (key.includes("indefer") || key.includes("negad")) {
    return { variant: "solid", className: STATUS_VARIANT_CLASSES.danger };
  }

  if (key.includes("em andament") || key.includes("aguard")) {
    return { variant: "solid", className: STATUS_VARIANT_CLASSES.warning };
  }

  if (key.includes("pend")) {
    return { variant: "solid", className: STATUS_VARIANT_CLASSES.neutral };
  }

  if (key.includes("conclu") || key.includes("aprov") || key.includes("licenc") || key.includes("defer") || key.includes("emit")) {
    return { variant: "solid", className: STATUS_VARIANT_CLASSES.success };
  }

  if (key.includes("nao se aplica") || key.includes("n/a")) {
    return { variant: "solid", className: STATUS_VARIANT_CLASSES.info };
  }

  if (key.includes("dispens") || key.includes("orient") || key.includes("inform") || key.includes("consult")) {
    return { variant: "solid", className: STATUS_VARIANT_CLASSES.info };
  }

  if (
    key.includes("regular") ||
    key.includes("quit") ||
    key.includes("vigent") ||
    key.includes("ativo") ||
    key.includes("em dia") ||
    key === "sim"
  ) {
    return { variant: "solid", className: STATUS_VARIANT_CLASSES.success };
  }

  if (key.includes("irregular") || key.includes("suspens") || key.includes("cancel") || key.includes("bloque") || key.includes("inadimpl")) {
    return { variant: "solid", className: STATUS_VARIANT_CLASSES.danger };
  }

  return { variant: "solid", className: STATUS_VARIANT_CLASSES.neutral };
};

const normalizeText = (value) => {
  if (value === null || value === undefined) {
    return "";
  }
  return String(value);
};

const normalizeTextLower = (value) => normalizeText(value).toLowerCase();

const normalizeProcessType = (proc) => {
  const rawValue =
    typeof proc === "string"
      ? proc
      : typeof proc?.tipo === "string"
        ? proc.tipo
        : undefined;
  const trimmed = typeof rawValue === "string" ? rawValue.trim() : "";
  return trimmed !== "" ? trimmed : "Sem tipo";
};

const normalizeIdentifier = (value) => {
  const normalized = normalizeText(value).trim();
  return normalized !== "" ? normalized : undefined;
};

const enhanceEmpresa = (empresa) => {
  if (!empresa || typeof empresa !== "object") {
    return empresa;
  }
  const ie =
    normalizeIdentifier(empresa.ie) ||
    normalizeIdentifier(empresa.inscricao_estadual) ||
    normalizeIdentifier(empresa.inscricaoEstadual) ||
    normalizeIdentifier(empresa["inscrição_estadual"]);
  const im =
    normalizeIdentifier(empresa.im) ||
    normalizeIdentifier(empresa.inscricao_municipal) ||
    normalizeIdentifier(empresa.inscricaoMunicipal) ||
    normalizeIdentifier(empresa["inscrição_municipal"]);
  const empresaId = extractEmpresaId(empresa);
  return {
    ...empresa,
    ie,
    im,
    empresaId: empresaId ?? empresa?.id,
    empresa_id: empresaId ?? empresa?.id,
  };
};

function InlineBadge({ children, className = "", variant = "solid", ...props }) {
  const base = "inline-flex items-center gap-1 rounded-full border px-2 py-0.5 text-xs font-medium";
  const variants = {
    solid: "bg-slate-100 border-transparent text-slate-700",
    outline: "bg-white border-slate-200 text-slate-600",
    plain: "bg-transparent border-transparent text-slate-500",
  };
  const variantClasses = variants[variant] || variants.solid;
  return (
    <span className={`${base} ${variantClasses} ${className}`} {...props}>
      {children}
    </span>
  );
}

function CopyableIdentifier({ label, value, onCopy }) {
  const normalizedValue = normalizeIdentifier(value);
  const displayValue = normalizedValue || "—";
  return (
    <button
      type="button"
      onClick={() => onCopy(normalizedValue, normalizedValue ? `${label} copiado: ${normalizedValue}` : undefined)}
      className="inline-flex items-center gap-1 rounded px-1 py-0.5 text-xs text-slate-500 transition-colors hover:bg-indigo-50 hover:text-indigo-600 focus-visible:outline-none focus-visible:ring-2 focus-visible:ring-indigo-400"
      title={`Copiar ${label}`}
    >
      <Clipboard className="h-3 w-3 opacity-70" aria-hidden="true" />
      <span className="font-medium">{label}</span>
      <span>{displayValue}</span>
    </button>
  );
}

function StatusBadge({ status }) {
  const normalized = normalizeText(status);
  const trimmed = normalized.trim();
  const displayValue = trimmed === "" || trimmed === "*" || trimmed === "-" || trimmed === "—" ? "—" : trimmed;
  const { variant, className } = resolveStatusClass(status);
  return (
    <InlineBadge variant={variant} className={className}>
      {displayValue}
    </InlineBadge>
  );
}

function KPI({ title, value, icon, accent }) {
  return (
    <Card className={`shadow-sm border-none ${accent}`}>
      <CardContent className="p-4 flex items-center gap-3">
        <div className="p-2 rounded-xl bg-white/70 text-slate-700">{icon}</div>
        <div>
          <div className="text-xs text-slate-600 uppercase tracking-wide">{title}</div>
          <div className="text-2xl font-semibold leading-tight">{value}</div>
        </div>
      </CardContent>
    </Card>
  );
}

const formatMonthLabel = (date) =>
  new Intl.DateTimeFormat("pt-BR", { month: "short" }).format(date);

const parsePtDate = (value) => {
  if (!value) return null;
  const [day, month, year] = value.split("/").map(Number);
  if (!day || !month || !year) return null;
  return new Date(year, month - 1, day);
};

export default function App() {
  const [tab, setTab] = useState("painel");
  const [query, setQuery] = useState("");
  const [municipio, setMunicipio] = useState();
  const [soAlertas, setSoAlertas] = useState(false);
  const [modoFoco, setModoFoco] = useState(true);
  const [selectedTipo, setSelectedTipo] = useState(PROCESS_ALL);
  const [selectedLicTipo, setSelectedLicTipo] = useState("Todos");
  const [toasts, setToasts] = useState([]);

  const toastTimeoutsRef = useRef(new Map());

  const normalizedQueryValue = useMemo(() => normalizeTextLower(query).trim(), [query]);
  const municipioKey = useMemo(() => normalizeTextLower(municipio).trim(), [municipio]);

  const [empresas, setEmpresas] = useState([]);
  const [licencas, setLicencas] = useState([]);
  const [taxas, setTaxas] = useState([]);
  const [processos, setProcessos] = useState([]);
  const [kpis, setKpis] = useState({});
  const [municipios, setMunicipios] = useState([]);
  const [contatos, setContatos] = useState([]);
  const [modelos, setModelos] = useState([]);
  const [loading, setLoading] = useState(true);

  useEffect(() => {
    if (typeof window === 'undefined') {
      return;
    }
    const handleKeyDown = (event) => {
      if (!event.altKey || event.ctrlKey || event.metaKey) {
        return;
      }
      const activeElement = event.target;
      const isHtmlElement = typeof HTMLElement !== 'undefined' && activeElement instanceof HTMLElement;
      if (isHtmlElement) {
        const tag = activeElement.tagName;
        const isFormField =
          tag === 'INPUT' ||
          tag === 'TEXTAREA' ||
          activeElement.isContentEditable ||
          activeElement.getAttribute('role') === 'combobox';
        if (isFormField) {
          return;
        }
      }
      const shortcutValue = TAB_SHORTCUTS[event.key];
      if (!shortcutValue) {
        return;
      }
      event.preventDefault();
      setTab(shortcutValue);
      if (typeof document !== 'undefined') {
        const trigger = document.querySelector(`[data-tab-target="${shortcutValue}"]`);
        if (trigger && typeof trigger.focus === 'function') {
          trigger.focus();
        }
      }
    };
    window.addEventListener('keydown', handleKeyDown);
    return () => window.removeEventListener('keydown', handleKeyDown);
  }, [setTab]);

  const tiposLicenca = useMemo(() => {
    const seen = new Set();
    const ordered = [];
    DEFAULT_LICENCA_TIPOS.forEach((tipoBase) => {
      const trimmed = normalizeText(tipoBase).trim();
      if (trimmed !== "" && !seen.has(trimmed)) {
        seen.add(trimmed);
        ordered.push(trimmed);
      }
    });
    licencas.forEach((lic) => {
      const tipo = normalizeText(lic?.tipo).trim();
      if (tipo === "" || seen.has(tipo)) {
        return;
      }
      seen.add(tipo);
      ordered.push(tipo);
    });
    return ordered;
  }, [licencas]);

  useEffect(() => {
    if (selectedLicTipo !== "Todos" && !tiposLicenca.includes(selectedLicTipo)) {
      setSelectedLicTipo("Todos");
    }
  }, [selectedLicTipo, tiposLicenca]);

  const tiposLicencaSelecionados = useMemo(
    () => (selectedLicTipo === "Todos" ? tiposLicenca : [selectedLicTipo]),
    [selectedLicTipo, tiposLicenca],
  );

  const sanitizedMunicipios = useMemo(() => {
    const seen = new Set();
    return municipios.reduce((acc, item) => {
      const normalized = normalizeText(item);
      const trimmed = normalized.trim();
      if (trimmed === "" || trimmed === MUNICIPIO_ALL) {
        return acc;
      }
      const key = trimmed.toLowerCase();
      if (seen.has(key)) {
        return acc;
      }
      seen.add(key);
      acc.push(trimmed);
      return acc;
    }, []);
  }, [municipios]);

  const contatosOrdenados = useMemo(() => {
    return [...contatos]
      .filter((item) => item && (item.contato || item.email || item.telefone))
      .sort((a, b) => {
        const catA = normalizeText(a?.categoria || "");
        const catB = normalizeText(b?.categoria || "");
        if (catA !== catB) {
          return catA.localeCompare(catB, "pt-BR");
        }
        const nomeA = normalizeText(a?.contato || "");
        const nomeB = normalizeText(b?.contato || "");
        return nomeA.localeCompare(nomeB, "pt-BR");
      });
  }, [contatos]);

  const modelosOrdenados = useMemo(() => {
    return [...modelos]
      .filter((item) => item && (item.modelo || item.descricao))
      .sort((a, b) => {
        const usoA = normalizeText(a?.utilizacao || "");
        const usoB = normalizeText(b?.utilizacao || "");
        if (usoA !== usoB) {
          return usoA.localeCompare(usoB, "pt-BR");
        }
        const descA = normalizeText(a?.descricao || "");
        const descB = normalizeText(b?.descricao || "");
        return descA.localeCompare(descB, "pt-BR");
      });
  }, [modelos]);

  useEffect(() => {
    let mounted = true;
    setLoading(true);
    Promise.all([
      fetchJson("/empresas"),
      fetchJson("/licencas"),
      fetchJson("/taxas"),
      fetchJson("/processos"),
      fetchJson("/kpis"),
      fetchJson("/municipios"),
      fetchJson("/uteis"),
    ])
      .then(([emp, lic, tax, proc, kpi, mun, uteis]) => {
        if (!mounted) return;
        const empresasNormalizadas = Array.isArray(emp)
          ? emp.map((item) => enhanceEmpresa(item))
          : [];
        const licencasNormalizadas = Array.isArray(lic)
          ? lic.map((item) => normalizeEmpresaRelacionada(item))
          : [];
        const taxasNormalizadas = Array.isArray(tax)
          ? tax.map((item) => normalizeEmpresaRelacionada(item))
          : [];
        const processosComEmpresa = Array.isArray(proc)
          ? proc.map((item) => normalizeEmpresaRelacionada(item))
          : [];
        setEmpresas(empresasNormalizadas);
        setLicencas(licencasNormalizadas);
        setTaxas(taxasNormalizadas);
        setProcessos(processosComEmpresa);
        setKpis(kpi);
        setMunicipios(Array.isArray(mun) ? mun : []);
        setContatos(Array.isArray(uteis?.contatos) ? uteis.contatos : []);
        setModelos(Array.isArray(uteis?.modelos) ? uteis.modelos : []);
        setLoading(false);
      })
      .catch((error) => {
        console.error("Erro ao carregar dados:", error);
        if (mounted) {
          setEmpresas([]);
          setLicencas([]);
          setTaxas([]);
          setProcessos([]);
          setKpis({});
          setMunicipios([]);
          setContatos([]);
          setModelos([]);
          setLoading(false);
          enqueueToast("Não foi possível carregar os dados.");
        }
      });
    return () => {
      mounted = false;
    };
  }, []); // eslint-disable-line react-hooks/exhaustive-deps

  const empresasById = useMemo(() => {
    const map = new Map();
    empresas.forEach((empresa) => {
      const empresaId = extractEmpresaId(empresa);
      if (empresaId === undefined) return;
      map.set(empresaId, empresa);
    });
    return map;
  }, [empresas]);

  const licencasByEmpresa = useMemo(() => {
    const map = new Map();
    licencas.forEach((lic) => {
      const empresaId = extractEmpresaId(lic);
      if (empresaId === undefined) return;
      const group = map.get(empresaId) || [];
      group.push(lic);
      map.set(empresaId, group);
    });
    return map;
  }, [licencas]);

  const taxasByEmpresa = useMemo(() => {
    const map = new Map();
    taxas.forEach((tx) => {
      const empresaId = extractEmpresaId(tx);
      if (empresaId === undefined) return;
      map.set(empresaId, tx);
    });
    return map;
  }, [taxas]);

  const processosNormalizados = useMemo(
    () =>
      processos.map((proc) => {
        const empresaId = extractEmpresaId(proc);
        return {
          ...proc,
          empresaId,
          empresa_id: empresaId,
          tipoNormalizado: normalizeProcessType(proc),
        };
      }),
    [processos],
  );

  const processosByEmpresa = useMemo(() => {
    const map = new Map();
    processosNormalizados.forEach((proc) => {
      const empresaId = extractEmpresaId(proc);
      if (empresaId === undefined) return;
      const group = map.get(empresaId) || [];
      group.push(proc);
      map.set(empresaId, group);
    });
    return map;
  }, [processosNormalizados]);

  const matchesQuery = useCallback(
    (fields) => {
      if (normalizedQueryValue === "") {
        return true;
      }
      return fields
        .filter((field) => field !== null && field !== undefined)
        .some((field) => normalizeTextLower(field).includes(normalizedQueryValue));
    },
    [normalizedQueryValue],
  );

  const matchesMunicipioFilter = useCallback(
    (entity) => {
      if (municipioKey === "") {
        return true;
      }
      if (!entity || typeof entity !== "object") {
        return false;
      }
      const candidates = [];
      if ("municipio" in entity) {
        candidates.push(entity.municipio);
      }
      const empresaId = extractEmpresaId(entity);
      if (empresaId !== undefined) {
        const empresaRelacionada = empresasById.get(empresaId);
        if (empresaRelacionada) {
          candidates.push(empresaRelacionada.municipio);
        }
      }
      return candidates
        .filter((value) => value !== null && value !== undefined)
        .some((value) => normalizeTextLower(value).trim() === municipioKey);
    },
    [empresasById, municipioKey],
  );

  const filteredLicencas = useMemo(
    () =>
      licencas.filter(
        (lic) =>
          matchesMunicipioFilter(lic) &&
          matchesQuery([
            lic.empresa,
            lic.cnpj,
            lic.tipo,
            lic.status,
            lic.validade,
            lic.obs,
          ]),
      ),
    [licencas, matchesMunicipioFilter, matchesQuery],
  );

  const filteredTaxas = useMemo(
    () =>
      taxas.filter(
        (taxa) =>
          matchesMunicipioFilter(taxa) &&
          matchesQuery([
            taxa.empresa,
            taxa.cnpj,
            taxa.tpi,
            taxa.func,
            taxa.publicidade,
            taxa.sanitaria,
            taxa.status_geral,
            taxa.data_envio,
          ]),
      ),
    [matchesMunicipioFilter, matchesQuery, taxas],
  );

  const filteredProcessosBase = useMemo(
    () =>
      processosNormalizados.filter(
        (proc) =>
          matchesMunicipioFilter(proc) &&
          matchesQuery([
            proc.empresa,
            proc.tipo,
            proc.tipoNormalizado,
            proc.status,
            proc.codigo,
            proc.inicio,
            proc.prazo,
          ]),
      ),
    [matchesMunicipioFilter, matchesQuery, processosNormalizados],
  );

<<<<<<< HEAD
  const filteredContatos = useMemo(() => {
    const lista = Array.isArray(contatos) ? contatos : [];
    return lista.filter(
      (contato) =>
        matchesMunicipioFilter(contato) &&
        matchesQuery([
          contato?.contato,
          contato?.categoria,
          contato?.municipio,
          contato?.email,
          contato?.telefone,
          contato?.whatsapp,
        ]),
    );
  }, [contatos, matchesMunicipioFilter, matchesQuery]);

  const filteredModelos = useMemo(() => {
    const lista = Array.isArray(modelos) ? modelos : [];
    return lista.filter(
      (modelo) =>
        matchesMunicipioFilter(modelo) &&
        matchesQuery([modelo?.descricao, modelo?.utilizacao, modelo?.modelo]),
    );
  }, [matchesMunicipioFilter, matchesQuery, modelos]);

  const contatosOrdenados = useMemo(() => {
    const lista = Array.isArray(filteredContatos) ? filteredContatos : [];
    return [...lista]
=======
  const filteredContatos = useMemo(
    () =>
      contatos.filter(
        (contato) =>
          matchesMunicipioFilter(contato) &&
          matchesQuery([
            contato.contato,
            contato.categoria,
            contato.municipio,
            contato.email,
            contato.telefone,
            contato.whatsapp,
          ]),
      ),
    [contatos, matchesMunicipioFilter, matchesQuery],
  );

  const filteredModelos = useMemo(
    () =>
      modelos.filter(
        (modelo) =>
          matchesMunicipioFilter(modelo) &&
          matchesQuery([
            modelo.descricao,
            modelo.utilizacao,
            modelo.modelo,
          ]),
      ),
    [matchesMunicipioFilter, matchesQuery, modelos],
  );

  const contatosOrdenados = useMemo(() => {
    return [...filteredContatos]
>>>>>>> 958b9f14
      .filter((item) => item && (item.contato || item.email || item.telefone))
      .sort((a, b) => {
        const catA = normalizeText(a?.categoria || "");
        const catB = normalizeText(b?.categoria || "");
        if (catA !== catB) {
          return catA.localeCompare(catB, "pt-BR");
        }
        const nomeA = normalizeText(a?.contato || "");
        const nomeB = normalizeText(b?.contato || "");
        return nomeA.localeCompare(nomeB, "pt-BR");
      });
  }, [filteredContatos]);

  const modelosOrdenados = useMemo(() => {
<<<<<<< HEAD
    const lista = Array.isArray(filteredModelos) ? filteredModelos : [];
    return [...lista]
=======
    return [...filteredModelos]
>>>>>>> 958b9f14
      .filter((item) => item && (item.modelo || item.descricao))
      .sort((a, b) => {
        const usoA = normalizeText(a?.utilizacao || "");
        const usoB = normalizeText(b?.utilizacao || "");
        if (usoA !== usoB) {
          return usoA.localeCompare(usoB, "pt-BR");
        }
        const descA = normalizeText(a?.descricao || "");
        const descB = normalizeText(b?.descricao || "");
        return descA.localeCompare(descB, "pt-BR");
      });
  }, [filteredModelos]);

  const taxasVisiveis = useMemo(() => {
    if (!modoFoco) {
      return filteredTaxas;
    }
    return filteredTaxas.filter((taxa) =>
      [taxa.tpi, taxa.func, taxa.publicidade, taxa.sanitaria].some((status) => isAlertStatus(status)),
    );
  }, [filteredTaxas, modoFoco]);

  const enqueueToast = useCallback((message) => {
    const id = `${Date.now()}-${Math.random().toString(16).slice(2)}`;
    setToasts((prev) => [...prev, { id, message }]);
    if (typeof window !== "undefined") {
      const timeout = window.setTimeout(() => {
        setToasts((prev) => prev.filter((toast) => toast.id !== id));
        const stored = toastTimeoutsRef.current.get(id);
        if (stored) {
          clearTimeout(stored);
          toastTimeoutsRef.current.delete(id);
        }
      }, 3200);
      toastTimeoutsRef.current.set(id, timeout);
    }
  }, []);

  useEffect(() => {
    return () => {
      toastTimeoutsRef.current.forEach((timeout) => clearTimeout(timeout));
      toastTimeoutsRef.current.clear();
    };
  }, []);

  const dismissToast = useCallback((id) => {
    setToasts((prev) => prev.filter((toast) => toast.id !== id));
    const stored = toastTimeoutsRef.current.get(id);
    if (stored) {
      clearTimeout(stored);
      toastTimeoutsRef.current.delete(id);
    }
  }, []);

  const companyHasAlert = useCallback(
    (empresa) => {
      if (!empresa) return false;
      const empresaId = extractEmpresaId(empresa);
      if (empresaId === undefined) return false;
      const debitoLower = normalizeTextLower(empresa.debito);
      const certificadoLower = normalizeTextLower(empresa.certificado);
      if (debitoLower === "sim" || certificadoLower === "não") {
        return true;
      }
      const licList = licencasByEmpresa.get(empresaId) || [];
      const hasLicencaAlert = licList.some((lic) => isAlertStatus(lic.status));
      if (hasLicencaAlert) return true;
      const taxa = taxasByEmpresa.get(empresaId);
      if (taxa) {
        const entries = [taxa.tpi, taxa.func, taxa.publicidade, taxa.sanitaria];
        if (entries.some((status) => isAlertStatus(status))) {
          return true;
        }
      }
      const processosEmpresa = processosByEmpresa.get(empresaId) || [];
      return processosEmpresa.some((proc) => !isProcessStatusInactive(proc.status));
    },
    [licencasByEmpresa, processosByEmpresa, taxasByEmpresa],
  );

  const filterEmpresas = useCallback(
    (lista) => {
      return lista.filter((empresa) => {
        if (!empresa) return false;
        const matchesQueryEmpresa = matchesQuery([
          empresa.empresa,
          empresa.cnpj,
          empresa.municipio,
          empresa.categoria,
          empresa.email,
          empresa.ie,
          empresa.im,
        ]);
        const matchesMunicipio = matchesMunicipioFilter(empresa);
        const matchesAlert = !soAlertas || companyHasAlert(empresa);
        return matchesQueryEmpresa && matchesMunicipio && matchesAlert;
      });
    },
    [companyHasAlert, matchesMunicipioFilter, matchesQuery, soAlertas],
  );

  const filteredEmpresas = useMemo(
    () => filterEmpresas(empresas),
    [empresas, filterEmpresas],
  );

  const empresasComPendencias = useMemo(
    () => filterEmpresas(empresas.filter((empresa) => companyHasAlert(empresa))).slice(0, 8),
    [companyHasAlert, empresas, filterEmpresas],
  );

  const licencaResumo = useMemo(() => {
    return filteredLicencas.reduce(
      (acc, lic) => {
        if (!hasRelevantStatus(lic?.status)) {
          return acc;
        }
        const statusKey = getStatusKey(lic.status);
        acc.total += 1;
        if (statusKey.includes("vencid")) acc.vencidas += 1;
        else if (statusKey.includes("vence")) acc.vencendo += 1;
        else if (statusKey.includes("dispens")) acc.dispensa += 1;
        else if (statusKey.includes("sujeit")) acc.sujeito += 1;
        else acc.ativas += 1;
        return acc;
      },
      { total: 0, ativas: 0, vencendo: 0, vencidas: 0, dispensa: 0, sujeito: 0 },
    );
  }, [filteredLicencas]);

  const alertTrendData = useMemo(() => {
    const monthly = new Map();
    filteredLicencas.forEach((lic) => {
      const validade = parsePtDate(lic.validade);
      if (!validade) return;
      if (!hasRelevantStatus(lic.status)) return;
      const statusKey = getStatusKey(lic.status);
      const key = `${validade.getFullYear()}-${validade.getMonth()}`;
      const entry = monthly.get(key) || { date: validade, vencidas: 0, vencendo: 0 };
      if (statusKey.includes("vencid")) entry.vencidas += 1;
      else if (statusKey.includes("vence")) entry.vencendo += 1;
      monthly.set(key, entry);
    });
    if (monthly.size === 0) {
      return [
        { mes: "Sem dados", vencidas: 0, vencendo: 0 },
      ];
    }
    const sorted = Array.from(monthly.values())
      .filter(entry => entry.date !== null)
      .sort((a, b) => a.date.getTime() - b.date.getTime());
    return sorted.slice(-6).map((entry) => ({
      mes: `${formatMonthLabel(entry.date)}`,
      vencidas: entry.vencidas,
      vencendo: entry.vencendo,
    }));
  }, [filteredLicencas]);

  const processosTipos = useMemo(() => {
    const counts = new Map();
    filteredProcessosBase.forEach((proc) => {
      const current = counts.get(proc.tipoNormalizado) || 0;
      counts.set(proc.tipoNormalizado, current + 1);
    });
    const asArray = Array.from(counts.entries()).map(([tipo, count]) => ({ tipo, count }));
    asArray.sort((a, b) => a.tipo.localeCompare(b.tipo));
    return asArray;
  }, [filteredProcessosBase]);

  useEffect(() => {
    if (
      selectedTipo !== PROCESS_ALL &&
      !processosTipos.some((item) => item.tipo === selectedTipo)
    ) {
      setSelectedTipo(PROCESS_ALL);
    }
  }, [processosTipos, selectedTipo]);

  const processosFiltrados = useMemo(() => {
    const listaBase =
      selectedTipo === PROCESS_ALL
        ? filteredProcessosBase
        : filteredProcessosBase.filter((proc) => proc.tipoNormalizado === selectedTipo);
    if (!modoFoco) return listaBase;
    return listaBase.filter((proc) => !isProcessStatusInactive(proc.status));
  }, [filteredProcessosBase, modoFoco, selectedTipo]);

  const processosAtivos = useMemo(() => {
    return processosNormalizados.filter((proc) => !isProcessStatusInactive(proc.status));
  }, [processosNormalizados]);

  const selfTestResults = useMemo(
    () => [
      { label: "Empresas carregadas", pass: empresas.length > 0 },
      { label: "Licenças normalizadas", pass: licencas.length > 0 },
      { label: "Taxas disponíveis", pass: taxas.length > 0 },
      { label: "Processos ativos", pass: processosAtivos.length > 0 },
    ],
    [empresas.length, licencas.length, processosAtivos.length, taxas.length],
  );

  const handleMunicipioChange = (value) => {
    setMunicipio(value === MUNICIPIO_ALL ? undefined : value);
  };

  const handleCopy = useCallback(
    async (content, successMessage) => {
      if (!content) {
        enqueueToast("Conteúdo indisponível para copiar.");
        return;
      }
      try {
        if (navigator?.clipboard?.writeText) {
          await navigator.clipboard.writeText(content);
        } else {
          const textarea = document.createElement("textarea");
          textarea.value = content;
          textarea.style.position = "fixed";
          textarea.style.opacity = "0";
          document.body.appendChild(textarea);
          textarea.focus();
          textarea.select();
          document.execCommand("copy");
          document.body.removeChild(textarea);
        }
        enqueueToast(successMessage);
      } catch (error) {
        console.error("Erro ao copiar conteúdo:", error);
        enqueueToast("Não foi possível copiar.");
      }
    },
    [enqueueToast],
  );

  const selectMunicipioValue = municipio ?? MUNICIPIO_ALL;

  if (loading) {
    return <div className="p-6 text-center">Carregando dados...</div>;
  }

  return (
    <div className={`p-4 md:p-6 max-w-[1400px] mx-auto rounded-2xl ${TAB_BACKGROUNDS[tab]}`}>
      <div className="mb-4 flex items-center justify-between">
        <h1 className="text-3xl md:text-4xl font-extrabold tracking-tight bg-gradient-to-r from-indigo-600 via-sky-500 to-emerald-500 bg-clip-text text-transparent drop-shadow-sm">
          eControle
        </h1>
        <span className="hidden md:block text-xs md:text-sm text-slate-500">
          Gestão de Empresas • Licenças • Processos
        </span>
      </div>

      <div className="flex flex-col md:flex-row md:items-end gap-3 mb-4">
        <div className="flex-1">
          <Label className="text-xs uppercase">Pesquisa</Label>
          <div className="relative">
            <Search className="absolute left-2 top-2.5 h-4 w-4 text-slate-400" />
            <Input
              placeholder="Empresa, CNPJ, palavra-chave…"
              className="pl-8"
              value={query}
              onChange={(event) => setQuery(event.target.value)}
            />
          </div>
        </div>
        <div className="w-full md:w-56">
          <Label className="text-xs uppercase">Município</Label>
          <Select value={selectMunicipioValue} onValueChange={handleMunicipioChange}>
            <SelectTrigger>
              <SelectValue placeholder="Todos" />
            </SelectTrigger>
            <SelectContent>
              <SelectItem value={MUNICIPIO_ALL}>Todos</SelectItem>
              {sanitizedMunicipios.map((item) => (
                <SelectItem key={item} value={item}>
                  {item}
                </SelectItem>
              ))}
            </SelectContent>
          </Select>
        </div>
        <div className="flex items-center gap-2">
          <Switch checked={soAlertas} onCheckedChange={setSoAlertas} />
          <span className="text-sm">Somente alertas</span>
        </div>
        <div className="flex items-center gap-2">
          <Switch checked={modoFoco} onCheckedChange={setModoFoco} />
          <span className="text-sm">Modo foco</span>
        </div>
      </div>

      <Tabs value={tab} onValueChange={setTab}>
        <TabsList className="grid w-full grid-cols-6">
          <TabsTrigger value="painel" data-tab-target="painel" title="Alt+1">
            <TrendingUp className="h-4 w-4 mr-2" /> Painel
          </TabsTrigger>
          <TabsTrigger value="empresas" data-tab-target="empresas" title="Alt+2">
            <Building2 className="h-4 w-4 mr-2" /> Empresas
          </TabsTrigger>
          <TabsTrigger value="licencas" data-tab-target="licencas" title="Alt+3">
            <FileText className="h-4 w-4 mr-2" /> Licenças
          </TabsTrigger>
          <TabsTrigger value="taxas" data-tab-target="taxas" title="Alt+4">
            <Clock className="h-4 w-4 mr-2" /> Taxas
          </TabsTrigger>
          <TabsTrigger value="processos" data-tab-target="processos" title="Alt+5">
            <CheckCircle2 className="h-4 w-4 mr-2" /> Processos
          </TabsTrigger>
          <TabsTrigger value="uteis" data-tab-target="uteis" title="Alt+6">
            <MessageSquare className="h-4 w-4 mr-2" /> Úteis
          </TabsTrigger>
        </TabsList>

        <TabsContent value="painel" className="mt-4 space-y-4">
          <div className="grid gap-3 md:grid-cols-2 xl:grid-cols-4">
            <KPI
              title="Empresas monitoradas"
              value={kpis.total_empresas || empresas.length}
              icon={<Building2 className="h-5 w-5" />}
              accent="bg-white/80"
            />
            <KPI
              title="Sem certificado digital"
              value={kpis.sem_certificado || 0}
              icon={<ShieldAlert className="h-5 w-5 text-amber-600" />}
              accent="bg-amber-100/80"
            />
            <KPI
              title="Licenças vencidas"
              value={kpis.licencas_vencidas || licencaResumo.vencidas}
              icon={<AlertTriangle className="h-5 w-5 text-red-600" />}
              accent="bg-red-100/70"
            />
            <KPI
              title="TPI pendentes"
              value={kpis.tpi_pendente || 0}
              icon={<Bell className="h-5 w-5 text-sky-600" />}
              accent="bg-sky-100/70"
            />
          </div>

          <div className="grid lg:grid-cols-[2fr_1fr] gap-4">
            <Card className="shadow-sm">
              <CardHeader className="pb-2">
                <CardTitle className="text-base font-semibold flex items-center gap-2">
                  <LineChartIcon className="h-4 w-4" /> Tendência de alertas
                </CardTitle>
              </CardHeader>
              <CardContent>
                <div className="h-56">
                  <ResponsiveContainer width="100%" height="100%">
                    <LineChart data={alertTrendData}>
                      <XAxis dataKey="mes" tick={{ fontSize: 12 }} stroke="#94a3b8" />
                      <YAxis tick={{ fontSize: 12 }} stroke="#94a3b8" allowDecimals={false} />
                      <Tooltip
                        contentStyle={{ fontSize: 12 }}
                        labelStyle={{ color: "#0f172a", fontWeight: 600 }}
                      />
                      <Line
                        type="monotone"
                        dataKey="vencendo"
                        strokeWidth={2}
                        dot={false}
                        stroke="#f59e0b"
                        name="Vencendo"
                      />
                      <Line
                        type="monotone"
                        dataKey="vencidas"
                        strokeWidth={2}
                        dot={false}
                        stroke="#ef4444"
                        name="Vencidas"
                      />
                    </LineChart>
                  </ResponsiveContainer>
                </div>
              </CardContent>
            </Card>

            <Card className="shadow-sm">
              <CardHeader className="pb-2">
                <CardTitle className="text-base font-semibold flex items-center gap-2">
                  <Sparkles className="h-4 w-4" /> Auto-teste do painel
                </CardTitle>
              </CardHeader>
              <CardContent className="space-y-3 text-sm">
                {selfTestResults.map((item) => (
                  <div
                    key={item.label}
                    className="flex items-center justify-between rounded-lg border border-slate-200 bg-white px-3 py-2"
                  >
                    <span className="font-medium text-slate-700">{item.label}</span>
                      {item.pass ? (
                      <InlineBadge className="bg-emerald-100 text-emerald-700 border-emerald-200">
                        <CheckCircle2 className="h-3.5 w-3.5 mr-1" /> OK
                      </InlineBadge>
                      ) : (
                      <InlineBadge className="bg-amber-100 text-amber-700 border-amber-200">
                        <AlertTriangle className="h-3.5 w-3.5 mr-1" /> Verificar
                      </InlineBadge>
                      )}
                  </div>
                ))}
              </CardContent>
            </Card>
          </div>

          <Card className="shadow-sm">
            <CardHeader className="pb-2">
              <CardTitle className="text-base font-semibold flex items-center gap-2">
                <BarChart3 className="h-4 w-4" /> Empresas com pendências
              </CardTitle>
            </CardHeader>
            <CardContent className="p-0">
              <ScrollArea className="h-60">
                <ul className="divide-y divide-slate-200">
                  {empresasComPendencias.length === 0 && (
                    <li className="px-4 py-6 text-sm text-slate-500 text-center">
                      Nenhuma pendência identificada no momento.
                    </li>
                  )}
                  {empresasComPendencias.map((empresa) => {
                    const empresaId = extractEmpresaId(empresa);
                    const licencasPendentes =
                      empresaId !== undefined ? licencasByEmpresa.get(empresaId) || [] : [];
                    return (
                      <li key={empresa.id} className="px-4 py-3 text-sm">
                      <div className="flex items-start justify-between gap-4">
                        <div>
                          <p className="font-medium text-slate-800">{empresa.empresa}</p>
                          <p className="text-xs text-slate-500 flex items-center gap-1">
                            <MapPin className="h-3 w-3" /> {empresa.municipio}
                          </p>
                        </div>
                        <div className="flex flex-wrap gap-1">
                          {normalizeTextLower(empresa.debito) === "sim" && (
                            <StatusBadge status="Não pago" />
                          )}
                          {normalizeTextLower(empresa.certificado) === "não" && <StatusBadge status="NÃO" />}
                          {licencasPendentes
                            .filter((lic) => isAlertStatus(lic.status))
                            .slice(0, 2)
                            .map((lic) => (
                              <StatusBadge key={`${empresa.id}-${lic.tipo}`} status={lic.status} />
                            ))}
                        </div>
                      </div>
                      </li>
                    );
                  })}
                </ul>
              </ScrollArea>
            </CardContent>
          </Card>
        </TabsContent>

        <TabsContent value="empresas" className="mt-4 space-y-3">
          <div className="flex items-center justify-between text-sm text-slate-600">
            <span>
              {filteredEmpresas.length} de {empresas.length} empresas exibidas
            </span>
            {soAlertas && <InlineBadge variant="outline">Modo alertas ativo</InlineBadge>}
          </div>
          <div className="grid gap-3 lg:grid-cols-2">
            {filteredEmpresas.map((empresa) => {
              const empresaId = extractEmpresaId(empresa);
              const licList = empresaId !== undefined ? licencasByEmpresa.get(empresaId) || [] : [];
              const licSummary = licList.reduce(
                (acc, lic) => {
                  if (!hasRelevantStatus(lic.status)) {
                    return acc;
                  }
                  const statusKey = getStatusKey(lic.status);
                  acc.total += 1;
                  if (statusKey.includes("vencid")) acc.vencidas += 1;
                  else if (statusKey.includes("vence")) acc.vencendo += 1;
                  else acc.ativas += 1;
                  return acc;
                },
                { total: 0, ativas: 0, vencendo: 0, vencidas: 0 },
              );
              const taxa = empresaId !== undefined ? taxasByEmpresa.get(empresaId) : undefined;
              const processosEmpresa =
                empresaId !== undefined ? processosByEmpresa.get(empresaId) || [] : [];
              const processosAtivosEmpresa = processosEmpresa.filter(
                (proc) => !isProcessStatusInactive(proc.status),
              );
              const rawId =
                empresa.empresa_id ?? empresa.empresaId ?? empresa.id ?? extractEmpresaId(empresa);
              const avatarLabel =
                rawId !== undefined && rawId !== null && `${rawId}`.toString().trim() !== ""
                  ? `${rawId}`
                  : "?";
              return (
                <Card key={empresa.id} className="shadow-sm overflow-hidden border border-white/60">
                  <CardContent className="p-4 space-y-3">
                    <div className="flex items-start gap-3">
                      <div className="h-12 w-12 rounded-xl bg-indigo-100 text-indigo-700 font-semibold grid place-items-center">
                        {avatarLabel}
                      </div>
                      <div className="flex-1 min-w-0">
                        <div className="flex items-start justify-between gap-2">
                          <div>
                            <h3 className="text-base font-semibold leading-tight text-slate-800">
                              {empresa.empresa}
                            </h3>
                            <div className="flex flex-wrap items-center gap-x-2 gap-y-1 text-xs text-slate-500">
                              <CopyableIdentifier
                                label="CNPJ"
                                value={empresa.cnpj}
                                onCopy={handleCopy}
                              />
                              <span className="text-slate-300">•</span>
                              <CopyableIdentifier
                                label="IE"
                                value={empresa.ie}
                                onCopy={handleCopy}
                              />
                              <span className="text-slate-300">•</span>
                              <CopyableIdentifier
                                label="IM"
                                value={empresa.im}
                                onCopy={handleCopy}
                              />
                              <span className="text-slate-400">• {empresa.municipio}</span>
                            </div>
                          </div>
                          <StatusBadge status={empresa.situacao || "Ativa"} />
                        </div>
                        <div className="mt-2 flex flex-wrap gap-2 text-xs text-slate-600">
                          <InlineBadge variant="outline" className="bg-white">
                            Categoria: {empresa.categoria || "—"}
                          </InlineBadge>
                          <InlineBadge variant="outline" className="bg-white">
                            Certificado: {empresa.certificado}
                          </InlineBadge>
                          <InlineBadge variant="outline" className="bg-white">
                            Débito: {empresa.debito}
                          </InlineBadge>
                        </div>
                      </div>
                    </div>
                    <Separator />
                    <div className="grid grid-cols-2 gap-3 text-xs">
                      <div className="rounded-lg border border-emerald-100 bg-emerald-50/70 p-3">
                        <p className="text-[11px] uppercase text-emerald-600 font-semibold">
                          Licenças
                        </p>
                        <div className="mt-1 flex items-end gap-2">
                          <span className="text-2xl font-semibold text-emerald-700">
                            {licSummary.total}
                          </span>
                          <div className="space-y-0.5 text-[11px] text-emerald-700/80">
                            <p>Ativas: {licSummary.ativas}</p>
                            <p>Vencendo: {licSummary.vencendo}</p>
                            <p>Vencidas: {licSummary.vencidas}</p>
                          </div>
                        </div>
                      </div>
                      <div className="rounded-lg border border-sky-100 bg-sky-50/70 p-3">
                        <p className="text-[11px] uppercase text-sky-600 font-semibold">
                          Processos
                        </p>
                        <div className="mt-1 flex items-end gap-2">
                          <span className="text-2xl font-semibold text-sky-700">
                            {processosEmpresa.length}
                          </span>
                          <div className="space-y-0.5 text-[11px] text-sky-700/80">
                            <p>Ativos: {processosAtivosEmpresa.length}</p>
                            <p>Encerrados: {processosEmpresa.length - processosAtivosEmpresa.length}</p>
                            <p>
                              Taxas pend.:
                              {taxa
                                ? [taxa.tpi, taxa.func, taxa.publicidade, taxa.sanitaria].filter((status) =>
                                    isAlertStatus(status),
                                  ).length
                                : 0}
                            </p>
                          </div>
                        </div>
                      </div>
                    </div>
                    <Separator />
                    <div className="flex flex-wrap gap-2">
                      <Button
                        size="sm"
                        variant="outline"
                        onClick={() => handleCopy(empresa.email, `E-mail copiado: ${empresa.email}`)}
                        className="text-xs"
                      >
                        <Mail className="h-3.5 w-3.5 mr-1" /> Copiar e-mail
                      </Button>
                      <Button
                        size="sm"
                        variant="outline"
                        onClick={() => handleCopy(empresa.telefone, `Telefone copiado: ${empresa.telefone}`)}
                        className="text-xs"
                      >
                        <Phone className="h-3.5 w-3.5 mr-1" /> Copiar telefone
                      </Button>
                      <Button
                        size="sm"
                        onClick={() => enqueueToast(`Solicitar documentos para ${empresa.empresa}`)}
                        className="text-xs"
                      >
                        <Clipboard className="h-3.5 w-3.5 mr-1" /> Ações rápidas
                      </Button>
                    </div>
                  </CardContent>
                </Card>
              );
            })}
            {filteredEmpresas.length === 0 && (
              <Card className="shadow-sm">
                <CardContent className="p-6 text-center text-sm text-slate-600">
                  Nenhuma empresa encontrada com os filtros atuais.
                </CardContent>
              </Card>
            )}
          </div>
        </TabsContent>

        <TabsContent value="licencas" className="mt-4">
          <div className="grid md:grid-cols-2 gap-3 mb-3">
            {tiposLicenca.map((tipo) => {
              const items = filteredLicencas.filter((lic) => normalizeText(lic?.tipo).trim() === tipo);
              const venc = items.filter((item) => item.status === "Vencido").length;
              const soon = items.filter((item) => item.status === "Vence≤30d").length;
              const subj = items.filter((item) => item.status === "Sujeito").length;
              const disp = items.filter((item) => item.status === "Dispensa").length;
              const poss = Math.max(items.length - venc - soon - subj - disp, 0);
              const icon = LIC_ICONS[tipo] || <Settings className="h-4 w-4" />;
              const colorClasses = LIC_COLORS[tipo] || "border-slate-400 text-slate-700";
              return (
                <Card key={tipo} className="shadow-sm">
                  <CardContent className={`p-4 rounded-xl border-l-4 ${colorClasses}`}>
                    <div className="flex items-center justify-between">
                      <div>
                        <div className="text-xs text-slate-500">{tipo}</div>
                        <div className="text-2xl font-semibold">{items.length}</div>
                      </div>
                      <div className="h-8 w-8 rounded-full bg-white/70 grid place-items-center text-slate-600">
                        {icon}
                      </div>
                    </div>
                    <div className="mt-3 flex flex-wrap gap-2 text-xs">
                      <InlineBadge className="bg-emerald-100 text-emerald-700 border-emerald-200">
                        Possui {poss}
                      </InlineBadge>
                      <InlineBadge className="bg-amber-100 text-amber-800 border-amber-200">
                        ≤30d {soon}
                      </InlineBadge>
                      <InlineBadge className="bg-red-100 text-red-700 border-red-200">
                        Vencido {venc}
                      </InlineBadge>
                      <InlineBadge className="bg-slate-200 text-slate-800 border-slate-300">
                        Sujeito {subj}
                      </InlineBadge>
                      <InlineBadge className="bg-indigo-100 text-indigo-700 border-indigo-200">
                        Dispensa {disp}
                      </InlineBadge>
                    </div>
                  </CardContent>
                </Card>
              );
            })}
          </div>

          <div className="flex flex-wrap gap-2 mb-3">
            {["Todos", ...tiposLicenca].map((tipo) => {
              const count = filteredLicencas.filter((lic) => {
                if (!hasRelevantStatus(lic.status)) {
                  return false;
                }
                if (tipo === "Todos") {
                  return true;
                }
                return normalizeText(lic?.tipo).trim() === tipo;
              }).length;
              const icon = tipo === "Todos" ? null : LIC_ICONS[tipo] || <Settings className="h-4 w-4" />;
              return (
                <Button
                  key={tipo}
                  size="sm"
                  variant={tipo === selectedLicTipo ? "default" : "secondary"}
                  onClick={() => setSelectedLicTipo(tipo)}
                  className="inline-flex items-center gap-1"
                >
                  {icon && <span className="opacity-80">{icon}</span>}
                  {tipo}
                  <span className="ml-1 text-xs opacity-70">{count}</span>
                </Button>
              );
            })}
          </div>

          <div className="space-y-3">
            {tiposLicencaSelecionados.length === 0 ? (
              <Card className="shadow-sm">
                <CardContent className="p-6 text-center text-sm text-slate-600">
                  Nenhuma licença cadastrada no momento.
                </CardContent>
              </Card>
            ) : (
              tiposLicencaSelecionados.map((tipo) => {
                const registros = filteredLicencas
                  .filter((lic) => normalizeText(lic?.tipo).trim() === tipo)
                  .filter((lic) => hasRelevantStatus(lic.status))
                  .filter((lic) =>
                    modoFoco
                      ? isAlertStatus(lic.status) || getStatusKey(lic.status).includes("sujeit")
                      : true,
                  );
                const icon = LIC_ICONS[tipo] || <Settings className="h-4 w-4" />;
                return (
                  <Card key={tipo} className="shadow-sm">
                    <CardHeader className="pb-2">
                      <CardTitle className="text-base flex items-center gap-2">
                        <span className="opacity-80">{icon}</span>
                        {tipo}
                      </CardTitle>
                    </CardHeader>
                    <CardContent className="p-0">
                      <ScrollArea className="h-[260px]">
                        <Table>
                          <TableHeader>
                            <TableRow>
                              <TableHead>Empresa</TableHead>
                              <TableHead>Status</TableHead>
                              <TableHead>Validade</TableHead>
                              <TableHead>Observação</TableHead>
                            </TableRow>
                          </TableHeader>
                          <TableBody>
                            {registros.map((lic, index) => (
                              <TableRow key={`${lic.empresa_id ?? lic.empresa}-${lic.tipo}-${index}`}>
                                <TableCell className="font-medium">{lic.empresa}</TableCell>
                                <TableCell>
                                  <StatusBadge status={lic.status} />
                                </TableCell>
                                <TableCell>{lic.validade || "—"}</TableCell>
                                <TableCell className="text-xs text-slate-600">{lic.obs || "—"}</TableCell>
                              </TableRow>
                            ))}
                            {registros.length === 0 && (
                              <TableRow>
                                <TableCell colSpan={4} className="text-sm text-slate-500">
                                  Nenhum registro para este tipo.
                                </TableCell>
                              </TableRow>
                            )}
                          </TableBody>
                        </Table>
                      </ScrollArea>
                    </CardContent>
                  </Card>
                );
              })
            )}
          </div>
        </TabsContent>

        <TabsContent value="taxas" className="mt-4">
          <Card className="shadow-sm">
            <CardContent className="p-0">
              <ScrollArea className="h-[420px]">
                <Table>
                  <TableHeader>
                    <TableRow>
                      <TableHead>Empresa</TableHead>
                      <TableHead>TPI</TableHead>
                      <TableHead>Funcionamento</TableHead>
                      <TableHead>Publicidade</TableHead>
                      <TableHead>Sanitária</TableHead>
                    </TableRow>
                  </TableHeader>
                  <TableBody>
                    {taxasVisiveis.map((taxa, index) => (
                      <TableRow key={`${taxa.empresa_id ?? taxa.empresa}-${index}`}>
                        <TableCell className="font-medium">{taxa.empresa}</TableCell>
                        <TableCell>
                          <StatusBadge status={taxa.tpi} />
                        </TableCell>
                        <TableCell>
                          <StatusBadge status={taxa.func} />
                        </TableCell>
                        <TableCell>
                          <StatusBadge status={taxa.publicidade} />
                        </TableCell>
                        <TableCell>
                          <StatusBadge status={taxa.sanitaria} />
                        </TableCell>
                      </TableRow>
                    ))}
                  </TableBody>
                </Table>
              </ScrollArea>
            </CardContent>
          </Card>
        </TabsContent>

        <TabsContent value="processos" className="mt-4 space-y-3">
          <div className="flex flex-wrap gap-2">
            <Button
              size="sm"
              variant={selectedTipo === PROCESS_ALL ? "default" : "outline"}
              onClick={() => setSelectedTipo(PROCESS_ALL)}
              className="inline-flex items-center gap-1"
            >
              <Filter className="h-3.5 w-3.5" /> Todos
              <span className="text-xs">{filteredProcessosBase.length}</span>
            </Button>
            {processosTipos.map(({ tipo, count }) => (
              <Button
                key={tipo}
                size="sm"
                variant={selectedTipo === tipo ? "default" : "secondary"}
                onClick={() => setSelectedTipo(tipo)}
                className="inline-flex items-center gap-1"
              >
                <span className="opacity-80">
                  {PROCESS_ICONS[tipo] || <Settings className="h-4 w-4" />}
                </span>
                {tipo}
                <span className="ml-1 text-xs opacity-70">{count}</span>
              </Button>
            ))}
          </div>

          <div className="grid gap-3 lg:grid-cols-2">
            {processosFiltrados.map((proc, index) => (
              <Card key={`${proc.empresa}-${proc.codigo}-${index}`} className="shadow-sm">
                <CardContent className="p-4 space-y-2">
                  <div className="flex items-start gap-3">
                    <div className="h-10 w-10 rounded-xl bg-white/80 grid place-items-center text-slate-600">
                      {PROCESS_ICONS[proc.tipoNormalizado] || <Settings className="h-4 w-4" />}
                    </div>
                    <div className="flex-1 min-w-0">
                      <div className="flex items-center justify-between gap-2">
                        <h3 className="font-semibold text-slate-800 truncate">{proc.empresa}</h3>
                        <StatusBadge status={proc.status} />
                      </div>
                      <p className="text-xs text-slate-500 truncate">{proc.tipoNormalizado}</p>
                      <div className="mt-2 flex flex-wrap gap-x-3 gap-y-1 text-[11px] text-slate-500">
                        <span>Código: {proc.codigo}</span>
                        <span>Início: {proc.inicio}</span>
                        {proc.prazo && (
                          <span className="text-red-600 font-medium">Prazo: {proc.prazo}</span>
                        )}
                      </div>
                    </div>
                  </div>
                </CardContent>
              </Card>
            ))}
            {processosFiltrados.length === 0 && (
              <Card className="shadow-sm">
                <CardContent className="p-6 text-sm text-slate-600">
                  Nenhum processo correspondente ao filtro.
                </CardContent>
              </Card>
            )}
          </div>
        </TabsContent>

        <TabsContent value="uteis" className="mt-4 space-y-4">
          <div className="grid gap-4 lg:grid-cols-2">
            <Card className="shadow-sm">
              <CardHeader className="pb-2">
                <CardTitle className="text-base font-semibold flex items-center gap-2">
                  <Users className="h-4 w-4" /> Contatos úteis
                </CardTitle>
              </CardHeader>
              <CardContent className="space-y-3 text-sm">
                {contatosOrdenados.length === 0 && (
                  <div className="rounded-xl border border-dashed border-slate-200 bg-slate-50 p-4 text-sm text-slate-500">
                    Nenhum contato cadastrado no Excel.
                  </div>
                )}
                {contatosOrdenados.map((contato) => {
                  const whatsappTexto = normalizeTextLower(contato.whatsapp || "");
                  const temWhatsapp =
                    whatsappTexto !== "" &&
                    !["nao", "não", "nao possui", "não possui"].some((neg) => whatsappTexto.includes(neg));
                  const info = [contato.email, contato.telefone, temWhatsapp ? contato.whatsapp : null]
                    .filter((value) => value && value.toString().trim() !== "")
                    .join(" • ");
                  const municipioInfo = [contato.categoria, contato.municipio]
                    .filter((value) => value && value.toString().trim() !== "")
                    .join(" • ");
                  return (
                    <div
                      key={`${contato.contato}-${contato.email}-${contato.telefone}`}
                      className="rounded-xl border border-slate-200 bg-white p-4 space-y-2"
                    >
                      <div className="flex items-start justify-between gap-3">
                        <div>
                          <p className="font-medium text-slate-800">{contato.contato}</p>
                          {municipioInfo && <p className="text-xs text-slate-500">{municipioInfo}</p>}
                        </div>
                        {info && (
                          <Button
                            size="icon"
                            variant="ghost"
                            onClick={() => handleCopy(info, `Contato copiado de ${contato.contato}`)}
                          >
                            <Clipboard className="h-4 w-4" />
                          </Button>
                        )}
                      </div>
                      <div className="flex flex-wrap gap-2 text-xs">
                        {contato.email && (
                          <InlineBadge variant="outline" className="bg-white">
                            <Mail className="h-3 w-3 mr-1" /> {contato.email}
                          </InlineBadge>
                        )}
                        {contato.telefone && (
                          <InlineBadge variant="outline" className="bg-white">
                            <Phone className="h-3 w-3 mr-1" /> {contato.telefone}
                          </InlineBadge>
                        )}
                        {temWhatsapp && (
                          <InlineBadge variant="outline" className="bg-white">
                            <Phone className="h-3 w-3 mr-1" /> WhatsApp: {contato.whatsapp}
                          </InlineBadge>
                        )}
                      </div>
                    </div>
                  );
                })}
              </CardContent>
            </Card>

            <Card className="shadow-sm">
              <CardHeader className="pb-2">
                <CardTitle className="text-base font-semibold flex items-center gap-2">
                  <MessageSquare className="h-4 w-4" /> Modelos de mensagem
                </CardTitle>
              </CardHeader>
              <CardContent className="space-y-3 text-sm">
                {modelosOrdenados.length === 0 && (
                  <div className="rounded-xl border border-dashed border-slate-200 bg-slate-50 p-4 text-sm text-slate-500">
                    Nenhum modelo cadastrado no Excel.
                  </div>
                )}
                {modelosOrdenados.map((modelo) => (
                  <div
                    key={`${modelo.descricao || "Modelo"}-${(modelo.modelo || "").slice(0, 20)}`}
                    className="rounded-xl border border-slate-200 bg-white p-4 space-y-2"
                  >
                    <div className="flex items-start justify-between gap-3">
                      <div>
                        <p className="font-medium text-slate-800">{modelo.descricao || "Modelo"}</p>
                        <p className="text-xs text-slate-500">
                          {modelo.utilizacao ? `Uso: ${modelo.utilizacao}` : "Clique para copiar e enviar."}
                        </p>
                      </div>
                      {modelo.modelo && (
                        <Button
                          size="icon"
                          variant="ghost"
                          onClick={() => handleCopy(modelo.modelo, `Mensagem copiada: ${modelo.descricao || "Modelo"}`)}
                        >
                          <Clipboard className="h-4 w-4" />
                        </Button>
                      )}
                    </div>
                    {modelo.modelo && (
                      <p className="text-sm text-slate-600 leading-relaxed whitespace-pre-line">{modelo.modelo}</p>
                    )}
                  </div>
                ))}
              </CardContent>
            </Card>
          </div>
        </TabsContent>
      </Tabs>

      <div className="pointer-events-none fixed inset-x-0 bottom-4 flex justify-center sm:justify-end px-4">
        <div className="w-full sm:max-w-sm space-y-2">
          {toasts.map((toast) => (
            <div
              key={toast.id}
              className="pointer-events-auto rounded-xl border border-slate-200 bg-white shadow-lg px-4 py-3 flex items-start gap-3"
            >
              <div className="mt-0.5">
                <Sparkles className="h-4 w-4 text-amber-500" />
              </div>
              <div className="text-sm text-slate-700 flex-1">{toast.message}</div>
              <button
                type="button"
                className="text-slate-400 hover:text-slate-600"
                onClick={() => dismissToast(toast.id)}
              >
                <X className="h-4 w-4" />
              </button>
            </div>
          ))}
        </div>
      </div>
    </div>
  );
}<|MERGE_RESOLUTION|>--- conflicted
+++ resolved
@@ -176,7 +176,6 @@
 const removeDiacritics = (value) => {
   if (typeof value !== "string") return "";
   return value.normalize("NFD").replace(/[\u0300-\u036f]/g, "");
-<<<<<<< HEAD
 };
 
 const getStatusKey = (status) => removeDiacritics(normalizeTextLower(status));
@@ -217,48 +216,6 @@
   return undefined;
 };
 
-=======
-};
-
-const getStatusKey = (status) => removeDiacritics(normalizeTextLower(status));
-
-const hasRelevantStatus = (status) => {
-  const statusText = normalizeText(status).trim();
-  if (!statusText || statusText === "*" || statusText === "-" || statusText === "—") {
-    return false;
-  }
-  const statusKey = getStatusKey(statusText);
-  return Boolean(statusKey && statusKey !== "*");
-};
-
-const toFiniteNumber = (value) => {
-  if (typeof value === "number" && Number.isFinite(value)) {
-    return value;
-  }
-  if (typeof value === "string") {
-    const trimmed = value.trim();
-    if (trimmed === "") return undefined;
-    const parsed = Number(trimmed);
-    if (Number.isFinite(parsed)) {
-      return parsed;
-    }
-  }
-  return undefined;
-};
-
-const extractEmpresaId = (entity) => {
-  if (!entity || typeof entity !== "object") return undefined;
-  const candidates = [entity.empresa_id, entity.empresaId, entity.id];
-  for (const candidate of candidates) {
-    const numeric = toFiniteNumber(candidate);
-    if (numeric !== undefined) {
-      return numeric;
-    }
-  }
-  return undefined;
-};
-
->>>>>>> 958b9f14
 const normalizeEmpresaRelacionada = (entity) => {
   if (!entity || typeof entity !== "object") return entity;
   const empresaId = extractEmpresaId(entity);
@@ -846,7 +803,6 @@
     [matchesMunicipioFilter, matchesQuery, processosNormalizados],
   );
 
-<<<<<<< HEAD
   const filteredContatos = useMemo(() => {
     const lista = Array.isArray(contatos) ? contatos : [];
     return lista.filter(
@@ -875,41 +831,6 @@
   const contatosOrdenados = useMemo(() => {
     const lista = Array.isArray(filteredContatos) ? filteredContatos : [];
     return [...lista]
-=======
-  const filteredContatos = useMemo(
-    () =>
-      contatos.filter(
-        (contato) =>
-          matchesMunicipioFilter(contato) &&
-          matchesQuery([
-            contato.contato,
-            contato.categoria,
-            contato.municipio,
-            contato.email,
-            contato.telefone,
-            contato.whatsapp,
-          ]),
-      ),
-    [contatos, matchesMunicipioFilter, matchesQuery],
-  );
-
-  const filteredModelos = useMemo(
-    () =>
-      modelos.filter(
-        (modelo) =>
-          matchesMunicipioFilter(modelo) &&
-          matchesQuery([
-            modelo.descricao,
-            modelo.utilizacao,
-            modelo.modelo,
-          ]),
-      ),
-    [matchesMunicipioFilter, matchesQuery, modelos],
-  );
-
-  const contatosOrdenados = useMemo(() => {
-    return [...filteredContatos]
->>>>>>> 958b9f14
       .filter((item) => item && (item.contato || item.email || item.telefone))
       .sort((a, b) => {
         const catA = normalizeText(a?.categoria || "");
@@ -924,12 +845,8 @@
   }, [filteredContatos]);
 
   const modelosOrdenados = useMemo(() => {
-<<<<<<< HEAD
     const lista = Array.isArray(filteredModelos) ? filteredModelos : [];
     return [...lista]
-=======
-    return [...filteredModelos]
->>>>>>> 958b9f14
       .filter((item) => item && (item.modelo || item.descricao))
       .sort((a, b) => {
         const usoA = normalizeText(a?.utilizacao || "");
