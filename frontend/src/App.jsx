import React, { useCallback, useEffect, useMemo, useRef, useState } from "react";
import {
  Card,
  CardContent,
  CardHeader,
  CardTitle,
} from "@/components/ui/card";
import { Button } from "@/components/ui/button";
import { Input } from "@/components/ui/input";
import { Label } from "@/components/ui/label";
import {
  Tabs,
  TabsContent,
  TabsList,
  TabsTrigger,
} from "@/components/ui/tabs";
import {
  Select,
  SelectContent,
  SelectItem,
  SelectTrigger,
  SelectValue,
} from "@/components/ui/select";
import {
  Table,
  TableBody,
  TableCell,
  TableHead,
  TableHeader,
  TableRow,
} from "@/components/ui/table";
import { Switch } from "@/components/ui/switch";
import { ScrollArea } from "@/components/ui/scroll-area";
import { Separator } from "@/components/ui/separator";
import {
  AlertTriangle,
  BadgeAlert,
  BarChart3,
  Bell,
  Building2,
  CheckCircle2,
  Clipboard,
  ClipboardCheck,
  Droplets,
  Clock,
  FileText,
  Filter,
  LineChart as LineChartIcon,
  Mail,
  MapPin,
  MessageSquare,
  Phone,
  Search,
  Settings,
  Shield,
  ShieldAlert,
  Sparkles,
  TrendingUp,
  Trees,
  Users,
  X,
} from "lucide-react";
import {
  LineChart,
  Line,
  ResponsiveContainer,
  Tooltip,
  XAxis,
  YAxis,
} from "recharts";

const normalizeApiBase = (rawBase) => {
  const fallback = "/api";
  const trimmed = rawBase?.trim();
  const base = trimmed && trimmed !== "" ? trimmed : fallback;
  const collapseExtraSlashes = (value) => {
    if (!value) return value;
    const placeholder = "__TMP_PROTOCOL__";
    const placeholderRegex = new RegExp(placeholder, "g");
    const [path, ...rest] = value.split("?");
    const withPlaceholder = path.replace(/:\/\//g, placeholder);
    const collapsedPath = withPlaceholder
      .replace(/\/{2,}/g, "/")
      .replace(placeholderRegex, "://");
    return rest.length > 0 ? `${collapsedPath}?${rest.join("?")}` : collapsedPath;
  };
  const collapsed = collapseExtraSlashes(base);
  const withoutTrailing = collapsed.replace(/\/+$/, "");
  const ensuredSuffix = withoutTrailing.endsWith("/api")
    ? withoutTrailing
    : `${withoutTrailing || ""}/api`;
  const withLeadingSlash =
    ensuredSuffix.startsWith("http://") || ensuredSuffix.startsWith("https://")
      ? ensuredSuffix
      : ensuredSuffix.startsWith("/")
        ? ensuredSuffix
        : `/${ensuredSuffix}`;
  return collapseExtraSlashes(withLeadingSlash);
};

const API_BASE = normalizeApiBase(import.meta.env.VITE_API_URL);

const apiUrl = (path = "") => {
  const normalizedPath = path.startsWith("/") ? path : `/${path}`;
  return `${API_BASE}${normalizedPath}`;
};

const fetchJson = async (path) => {
  const response = await fetch(apiUrl(path));
  if (!response.ok) {
    let detail = "";
    try {
      const payload = await response.json();
      detail = payload?.detail || JSON.stringify(payload);
    } catch (jsonError) {
      try {
        detail = await response.text();
      } catch (textError) {
        detail = "";
      }
    }
    const message = detail ? `Erro ${response.status}: ${detail}` : `Erro ${response.status}`;
    throw new Error(message);
  }
  return await response.json();
};

const MUNICIPIO_ALL = "__ALL__";
const PROCESS_ALL = "__PROCESS_ALL__";

const TAB_BACKGROUNDS = {
  painel: "bg-sky-50",
  empresas: "bg-indigo-50",
  licencas: "bg-emerald-50",
  taxas: "bg-amber-50",
  processos: "bg-violet-50",
  uteis: "bg-slate-50",
};

const TAB_SHORTCUTS = {
  1: "painel",
  2: "empresas",
  3: "licencas",
  4: "taxas",
  5: "processos",
  6: "uteis",
};

const PROCESS_ICONS = {
  Diversos: <Settings className="h-4 w-4" />, // fallback genérico
  "Alvará de Funcionamento": <ClipboardCheck className="h-4 w-4" />,
  Bombeiros: <Shield className="h-4 w-4" />,
  "Licença Ambiental": <Sparkles className="h-4 w-4" />,
  "Uso do Solo": <MapPin className="h-4 w-4" />,
  "Alvará Sanitário": <BadgeAlert className="h-4 w-4" />,
};

const LIC_ICONS = {
  Sanitária: <Droplets className="h-4 w-4" />,
  CERCON: <Shield className="h-4 w-4" />,
  Funcionamento: <Building2 className="h-4 w-4" />,
  "Uso do Solo": <MapPin className="h-4 w-4" />,
  Ambiental: <Trees className="h-4 w-4" />,
};

const LIC_COLORS = {
  Sanitária: "border-sky-500 text-sky-700",
  CERCON: "border-indigo-500 text-indigo-700",
  Funcionamento: "border-blue-500 text-blue-700",
  "Uso do Solo": "border-amber-500 text-amber-700",
  Ambiental: "border-emerald-600 text-emerald-700",
};

const DEFAULT_LICENCA_TIPOS = ["Sanitária", "CERCON", "Funcionamento", "Uso do Solo", "Ambiental"];

const removeDiacritics = (value) => {
  if (typeof value !== "string") return "";
  return value.normalize("NFD").replace(/[\u0300-\u036f]/g, "");
};

const getStatusKey = (status) => removeDiacritics(normalizeTextLower(status));

const hasRelevantStatus = (status) => {
  const statusText = normalizeText(status).trim();
  if (!statusText || statusText === "*" || statusText === "-" || statusText === "—") {
    return false;
  }
  const statusKey = getStatusKey(statusText);
  return Boolean(statusKey && statusKey !== "*");
};

const toFiniteNumber = (value) => {
  if (typeof value === "number" && Number.isFinite(value)) {
    return value;
  }
  if (typeof value === "string") {
    const trimmed = value.trim();
    if (trimmed === "") return undefined;
    const parsed = Number(trimmed);
    if (Number.isFinite(parsed)) {
      return parsed;
    }
  }
  return undefined;
};

const extractEmpresaId = (entity) => {
  if (!entity || typeof entity !== "object") return undefined;
  const candidates = [entity.empresa_id, entity.empresaId, entity.id];
  for (const candidate of candidates) {
    const numeric = toFiniteNumber(candidate);
    if (numeric !== undefined) {
      return numeric;
    }
  }
  return undefined;
};

const normalizeEmpresaRelacionada = (entity) => {
  if (!entity || typeof entity !== "object") return entity;
  const empresaId = extractEmpresaId(entity);
  return {
    ...entity,
    empresaId,
    empresa_id: empresaId,
  };
};

const ALERT_STATUS_KEYWORDS = ["vencid", "vence", "nao pago", "nao-pago", "negad", "indefer"];

const isAlertStatus = (status) => {
  const key = getStatusKey(status);
  if (!key) return false;
  if (key.includes("nao se aplica") || key.includes("n/a")) return false;
  return ALERT_STATUS_KEYWORDS.some((keyword) => key.includes(keyword));
<<<<<<< HEAD
};

const PROCESS_INACTIVE_KEYWORDS = ["concluido", "licenciado", "aprovado", "indeferido", "negado", "finalizado"];

const isProcessStatusInactive = (status) => {
  const key = getStatusKey(status);
  if (!key) return false;
  return PROCESS_INACTIVE_KEYWORDS.some((keyword) => key.includes(keyword));
};

=======
};

const PROCESS_INACTIVE_KEYWORDS = ["concluido", "licenciado", "aprovado", "indeferido", "negado", "finalizado"];

const isProcessStatusInactive = (status) => {
  const key = getStatusKey(status);
  if (!key) return false;
  return PROCESS_INACTIVE_KEYWORDS.some((keyword) => key.includes(keyword));
};

>>>>>>> 33439b6f
const STATUS_VARIANT_CLASSES = {
  success: "bg-emerald-500 text-white border-emerald-500",
  warning: "bg-amber-500 text-white border-amber-500",
  danger: "bg-red-500 text-white border-red-500",
  info: "bg-sky-500 text-white border-sky-500",
  neutral: "bg-slate-500 text-white border-slate-500",
  muted: "bg-slate-400 text-white border-slate-400",
  plain: "bg-transparent border-transparent text-slate-500",
};

const resolveStatusClass = (status) => {
  const key = getStatusKey(status);
  if (!key || key === "*" || key === "-" || key === "—") {
    return { variant: "plain", className: STATUS_VARIANT_CLASSES.plain };
  }

  if (key === "/") {
    return { variant: "solid", className: STATUS_VARIANT_CLASSES.warning };
  }

<<<<<<< HEAD
  if (key.includes("possui debit")) {
    return { variant: "solid", className: STATUS_VARIANT_CLASSES.danger };
  }

  if (key.includes("sem debit")) {
    return { variant: "solid", className: STATUS_VARIANT_CLASSES.success };
  }

=======
>>>>>>> 33439b6f
  if (key.includes("possui")) {
    return { variant: "solid", className: STATUS_VARIANT_CLASSES.success };
  }

  if (key.includes("pago") && !key.includes("nao")) {
    return { variant: "solid", className: STATUS_VARIANT_CLASSES.success };
  }

  if (key.includes("em aberto") || key.includes("emaberto") || key.includes("nao pago")) {
    return { variant: "solid", className: STATUS_VARIANT_CLASSES.danger };
  }

  if (key.includes("sujeit")) {
    return { variant: "solid", className: STATUS_VARIANT_CLASSES.danger };
  }

  if (key.includes("vencid") || key.includes("vence")) {
    return { variant: "solid", className: STATUS_VARIANT_CLASSES.warning };
  }

  if (key === "nao" || key.includes("nao possui") || key.includes("nao tem")) {
    return { variant: "solid", className: STATUS_VARIANT_CLASSES.muted };
  }

  if (key.includes("indefer") || key.includes("negad")) {
    return { variant: "solid", className: STATUS_VARIANT_CLASSES.danger };
  }

  if (key.includes("em andament") || key.includes("aguard")) {
    return { variant: "solid", className: STATUS_VARIANT_CLASSES.warning };
  }

  if (key.includes("pend")) {
    return { variant: "solid", className: STATUS_VARIANT_CLASSES.neutral };
  }

  if (key.includes("conclu") || key.includes("aprov") || key.includes("licenc") || key.includes("defer") || key.includes("emit")) {
    return { variant: "solid", className: STATUS_VARIANT_CLASSES.success };
  }

  if (key.includes("nao se aplica") || key.includes("n/a")) {
    return { variant: "solid", className: STATUS_VARIANT_CLASSES.info };
  }

  if (key.includes("dispens") || key.includes("orient") || key.includes("inform") || key.includes("consult")) {
    return { variant: "solid", className: STATUS_VARIANT_CLASSES.info };
  }

  if (
    key.includes("regular") ||
    key.includes("quit") ||
    key.includes("vigent") ||
    key.includes("ativo") ||
    key.includes("em dia") ||
    key === "sim"
  ) {
    return { variant: "solid", className: STATUS_VARIANT_CLASSES.success };
  }

  if (key.includes("irregular") || key.includes("suspens") || key.includes("cancel") || key.includes("bloque") || key.includes("inadimpl")) {
    return { variant: "solid", className: STATUS_VARIANT_CLASSES.danger };
  }

  return { variant: "solid", className: STATUS_VARIANT_CLASSES.neutral };
};

const normalizeText = (value) => {
  if (value === null || value === undefined) {
    return "";
  }
  return String(value);
};

const normalizeTextLower = (value) => normalizeText(value).toLowerCase();

const normalizeProcessType = (proc) => {
  const rawValue =
    typeof proc === "string"
      ? proc
      : typeof proc?.tipo === "string"
        ? proc.tipo
        : undefined;
  const trimmed = typeof rawValue === "string" ? rawValue.trim() : "";
  return trimmed !== "" ? trimmed : "Sem tipo";
};

const normalizeIdentifier = (value) => {
  const normalized = normalizeText(value).trim();
  return normalized !== "" ? normalized : undefined;
};

const enhanceEmpresa = (empresa) => {
  if (!empresa || typeof empresa !== "object") {
    return empresa;
  }
  const ie =
    normalizeIdentifier(empresa.ie) ||
    normalizeIdentifier(empresa.inscricao_estadual) ||
    normalizeIdentifier(empresa.inscricaoEstadual) ||
    normalizeIdentifier(empresa["inscrição_estadual"]);
  const im =
    normalizeIdentifier(empresa.im) ||
    normalizeIdentifier(empresa.inscricao_municipal) ||
    normalizeIdentifier(empresa.inscricaoMunicipal) ||
    normalizeIdentifier(empresa["inscrição_municipal"]);
  const empresaId = extractEmpresaId(empresa);
  return {
    ...empresa,
    ie,
    im,
    empresaId: empresaId ?? empresa?.id,
    empresa_id: empresaId ?? empresa?.id,
  };
};

function InlineBadge({ children, className = "", variant = "solid", ...props }) {
  const base = "inline-flex items-center gap-1 rounded-full border px-2 py-0.5 text-xs font-medium";
  const variants = {
    solid: "bg-slate-100 border-transparent text-slate-700",
    outline: "bg-white border-slate-200 text-slate-600",
    plain: "bg-transparent border-transparent text-slate-500",
  };
  const variantClasses = variants[variant] || variants.solid;
  return (
    <span className={`${base} ${variantClasses} ${className}`} {...props}>
      {children}
    </span>
  );
}

function CopyableIdentifier({ label, value, onCopy }) {
  const normalizedValue = normalizeIdentifier(value);
  const displayValue = normalizedValue || "—";
  return (
    <button
      type="button"
      onClick={() => onCopy(normalizedValue, normalizedValue ? `${label} copiado: ${normalizedValue}` : undefined)}
      className="inline-flex items-center gap-1 rounded px-1 py-0.5 text-xs text-slate-500 transition-colors hover:bg-indigo-50 hover:text-indigo-600 focus-visible:outline-none focus-visible:ring-2 focus-visible:ring-indigo-400"
      title={`Copiar ${label}`}
    >
      <Clipboard className="h-3 w-3 opacity-70" aria-hidden="true" />
      <span className="font-medium">{label}</span>
      <span>{displayValue}</span>
    </button>
  );
}

function StatusBadge({ status }) {
  const normalized = normalizeText(status);
  const trimmed = normalized.trim();
  const displayValue = trimmed === "" || trimmed === "*" || trimmed === "-" || trimmed === "—" ? "—" : trimmed;
  const { variant, className } = resolveStatusClass(status);
  return (
    <InlineBadge variant={variant} className={className}>
      {displayValue}
    </InlineBadge>
  );
}

function KPI({ title, value, icon, accent }) {
  return (
    <Card className={`shadow-sm border-none ${accent}`}>
      <CardContent className="p-4 flex items-center gap-3">
        <div className="p-2 rounded-xl bg-white/70 text-slate-700">{icon}</div>
        <div>
          <div className="text-xs text-slate-600 uppercase tracking-wide">{title}</div>
          <div className="text-2xl font-semibold leading-tight">{value}</div>
        </div>
      </CardContent>
    </Card>
  );
}

const formatMonthLabel = (date) =>
  new Intl.DateTimeFormat("pt-BR", { month: "short" }).format(date);

const parsePtDate = (value) => {
  if (!value) return null;
  const [day, month, year] = value.split("/").map(Number);
  if (!day || !month || !year) return null;
  return new Date(year, month - 1, day);
};

export default function App() {
  const [tab, setTab] = useState("painel");
  const [query, setQuery] = useState("");
  const [municipio, setMunicipio] = useState();
  const [soAlertas, setSoAlertas] = useState(false);
  const [modoFoco, setModoFoco] = useState(true);
  const [selectedTipo, setSelectedTipo] = useState(PROCESS_ALL);
  const [selectedLicTipo, setSelectedLicTipo] = useState("Todos");
  const [toasts, setToasts] = useState([]);

  const toastTimeoutsRef = useRef(new Map());

  const normalizedQueryValue = useMemo(() => normalizeTextLower(query).trim(), [query]);
  const municipioKey = useMemo(() => normalizeTextLower(municipio).trim(), [municipio]);

  const [empresas, setEmpresas] = useState([]);
  const [licencas, setLicencas] = useState([]);
  const [taxas, setTaxas] = useState([]);
  const [processos, setProcessos] = useState([]);
  const [kpis, setKpis] = useState({});
  const [municipios, setMunicipios] = useState([]);
  const [contatos, setContatos] = useState([]);
  const [modelos, setModelos] = useState([]);
  const [loading, setLoading] = useState(true);

  useEffect(() => {
    if (typeof window === 'undefined') {
      return;
    }
    const handleKeyDown = (event) => {
      if (!event.altKey || event.ctrlKey || event.metaKey) {
        return;
      }
      const activeElement = event.target;
      const isHtmlElement = typeof HTMLElement !== 'undefined' && activeElement instanceof HTMLElement;
      if (isHtmlElement) {
        const tag = activeElement.tagName;
        const isFormField =
          tag === 'INPUT' ||
          tag === 'TEXTAREA' ||
          activeElement.isContentEditable ||
          activeElement.getAttribute('role') === 'combobox';
        if (isFormField) {
          return;
        }
      }
      const shortcutValue = TAB_SHORTCUTS[event.key];
      if (!shortcutValue) {
        return;
      }
      event.preventDefault();
      setTab(shortcutValue);
      if (typeof document !== 'undefined') {
        const trigger = document.querySelector(`[data-tab-target="${shortcutValue}"]`);
        if (trigger && typeof trigger.focus === 'function') {
          trigger.focus();
        }
      }
    };
    window.addEventListener('keydown', handleKeyDown);
    return () => window.removeEventListener('keydown', handleKeyDown);
  }, [setTab]);

  const tiposLicenca = useMemo(() => {
    const seen = new Set();
    const ordered = [];
    DEFAULT_LICENCA_TIPOS.forEach((tipoBase) => {
      const trimmed = normalizeText(tipoBase).trim();
      if (trimmed !== "" && !seen.has(trimmed)) {
        seen.add(trimmed);
        ordered.push(trimmed);
      }
    });
    licencas.forEach((lic) => {
      const tipo = normalizeText(lic?.tipo).trim();
      if (tipo === "" || seen.has(tipo)) {
        return;
      }
      seen.add(tipo);
      ordered.push(tipo);
    });
    return ordered;
  }, [licencas]);

  useEffect(() => {
    if (selectedLicTipo !== "Todos" && !tiposLicenca.includes(selectedLicTipo)) {
      setSelectedLicTipo("Todos");
    }
  }, [selectedLicTipo, tiposLicenca]);

  const tiposLicencaSelecionados = useMemo(
    () => (selectedLicTipo === "Todos" ? tiposLicenca : [selectedLicTipo]),
    [selectedLicTipo, tiposLicenca],
  );

  const sanitizedMunicipios = useMemo(() => {
    const seen = new Set();
    return municipios.reduce((acc, item) => {
      const normalized = normalizeText(item);
      const trimmed = normalized.trim();
      if (trimmed === "" || trimmed === MUNICIPIO_ALL) {
        return acc;
      }
      const key = trimmed.toLowerCase();
      if (seen.has(key)) {
        return acc;
      }
      seen.add(key);
      acc.push(trimmed);
      return acc;
    }, []);
  }, [municipios]);

  const contatosOrdenados = useMemo(() => {
    return [...contatos]
      .filter((item) => item && (item.contato || item.email || item.telefone))
      .sort((a, b) => {
        const catA = normalizeText(a?.categoria || "");
        const catB = normalizeText(b?.categoria || "");
        if (catA !== catB) {
          return catA.localeCompare(catB, "pt-BR");
        }
        const nomeA = normalizeText(a?.contato || "");
        const nomeB = normalizeText(b?.contato || "");
        return nomeA.localeCompare(nomeB, "pt-BR");
      });
  }, [contatos]);

  const modelosOrdenados = useMemo(() => {
    return [...modelos]
      .filter((item) => item && (item.modelo || item.descricao))
      .sort((a, b) => {
        const usoA = normalizeText(a?.utilizacao || "");
        const usoB = normalizeText(b?.utilizacao || "");
        if (usoA !== usoB) {
          return usoA.localeCompare(usoB, "pt-BR");
        }
        const descA = normalizeText(a?.descricao || "");
        const descB = normalizeText(b?.descricao || "");
        return descA.localeCompare(descB, "pt-BR");
      });
  }, [modelos]);

  useEffect(() => {
    let mounted = true;
    setLoading(true);
    Promise.all([
      fetchJson("/empresas"),
      fetchJson("/licencas"),
      fetchJson("/taxas"),
      fetchJson("/processos"),
      fetchJson("/kpis"),
      fetchJson("/municipios"),
      fetchJson("/uteis"),
    ])
      .then(([emp, lic, tax, proc, kpi, mun, uteis]) => {
        if (!mounted) return;
        const empresasNormalizadas = Array.isArray(emp)
          ? emp.map((item) => enhanceEmpresa(item))
          : [];
        const licencasNormalizadas = Array.isArray(lic)
          ? lic.map((item) => normalizeEmpresaRelacionada(item))
          : [];
        const taxasNormalizadas = Array.isArray(tax)
          ? tax.map((item) => normalizeEmpresaRelacionada(item))
          : [];
        const processosComEmpresa = Array.isArray(proc)
          ? proc.map((item) => normalizeEmpresaRelacionada(item))
          : [];
        setEmpresas(empresasNormalizadas);
        setLicencas(licencasNormalizadas);
        setTaxas(taxasNormalizadas);
        setProcessos(processosComEmpresa);
        setKpis(kpi);
        setMunicipios(Array.isArray(mun) ? mun : []);
        setContatos(Array.isArray(uteis?.contatos) ? uteis.contatos : []);
        setModelos(Array.isArray(uteis?.modelos) ? uteis.modelos : []);
        setLoading(false);
      })
      .catch((error) => {
        console.error("Erro ao carregar dados:", error);
        if (mounted) {
          setEmpresas([]);
          setLicencas([]);
          setTaxas([]);
          setProcessos([]);
          setKpis({});
          setMunicipios([]);
          setContatos([]);
          setModelos([]);
          setLoading(false);
          enqueueToast("Não foi possível carregar os dados.");
        }
      });
    return () => {
      mounted = false;
    };
  }, []); // eslint-disable-line react-hooks/exhaustive-deps

  const empresasById = useMemo(() => {
    const map = new Map();
    empresas.forEach((empresa) => {
      const empresaId = extractEmpresaId(empresa);
      if (empresaId === undefined) return;
      map.set(empresaId, empresa);
    });
    return map;
  }, [empresas]);

  const licencasByEmpresa = useMemo(() => {
    const map = new Map();
    licencas.forEach((lic) => {
      const empresaId = extractEmpresaId(lic);
      if (empresaId === undefined) return;
      const group = map.get(empresaId) || [];
      group.push(lic);
      map.set(empresaId, group);
    });
    return map;
  }, [licencas]);

  const taxasByEmpresa = useMemo(() => {
    const map = new Map();
    taxas.forEach((tx) => {
      const empresaId = extractEmpresaId(tx);
      if (empresaId === undefined) return;
      map.set(empresaId, tx);
    });
    return map;
  }, [taxas]);

  const processosNormalizados = useMemo(
    () =>
      processos.map((proc) => {
        const empresaId = extractEmpresaId(proc);
        return {
          ...proc,
          empresaId,
          empresa_id: empresaId,
          tipoNormalizado: normalizeProcessType(proc),
        };
      }),
    [processos],
  );

  const processosByEmpresa = useMemo(() => {
    const map = new Map();
    processosNormalizados.forEach((proc) => {
      const empresaId = extractEmpresaId(proc);
      if (empresaId === undefined) return;
      const group = map.get(empresaId) || [];
      group.push(proc);
      map.set(empresaId, group);
    });
    return map;
  }, [processosNormalizados]);

  const matchesQuery = useCallback(
    (fields) => {
      if (normalizedQueryValue === "") {
        return true;
      }
      return fields
        .filter((field) => field !== null && field !== undefined)
        .some((field) => normalizeTextLower(field).includes(normalizedQueryValue));
    },
    [normalizedQueryValue],
  );

  const matchesMunicipioFilter = useCallback(
    (entity) => {
      if (municipioKey === "") {
        return true;
      }
      if (!entity || typeof entity !== "object") {
        return false;
      }
      const candidates = [];
      if ("municipio" in entity) {
        candidates.push(entity.municipio);
      }
      const empresaId = extractEmpresaId(entity);
      if (empresaId !== undefined) {
        const empresaRelacionada = empresasById.get(empresaId);
        if (empresaRelacionada) {
          candidates.push(empresaRelacionada.municipio);
        }
      }
      return candidates
        .filter((value) => value !== null && value !== undefined)
        .some((value) => normalizeTextLower(value).trim() === municipioKey);
    },
    [empresasById, municipioKey],
  );

  const filteredLicencas = useMemo(
    () =>
      licencas.filter(
        (lic) =>
          matchesMunicipioFilter(lic) &&
          matchesQuery([
            lic.empresa,
            lic.cnpj,
            lic.tipo,
            lic.status,
            lic.validade,
            lic.obs,
          ]),
      ),
    [licencas, matchesMunicipioFilter, matchesQuery],
  );

  const filteredTaxas = useMemo(
    () =>
      taxas.filter(
        (taxa) =>
          matchesMunicipioFilter(taxa) &&
          matchesQuery([
            taxa.empresa,
            taxa.cnpj,
            taxa.tpi,
            taxa.func,
            taxa.publicidade,
            taxa.sanitaria,
            taxa.status_geral,
            taxa.data_envio,
          ]),
      ),
    [matchesMunicipioFilter, matchesQuery, taxas],
  );

  const filteredProcessosBase = useMemo(
    () =>
      processosNormalizados.filter(
        (proc) =>
          matchesMunicipioFilter(proc) &&
          matchesQuery([
            proc.empresa,
            proc.tipo,
            proc.tipoNormalizado,
            proc.status,
            proc.codigo,
            proc.inicio,
            proc.prazo,
          ]),
      ),
    [matchesMunicipioFilter, matchesQuery, processosNormalizados],
  );

  const filteredContatos = useMemo(
    () =>
      contatos.filter(
        (contato) =>
          matchesMunicipioFilter(contato) &&
          matchesQuery([
            contato.contato,
            contato.categoria,
            contato.municipio,
            contato.email,
            contato.telefone,
            contato.whatsapp,
          ]),
      ),
    [contatos, matchesMunicipioFilter, matchesQuery],
  );

  const filteredModelos = useMemo(
    () =>
      modelos.filter(
        (modelo) =>
          matchesMunicipioFilter(modelo) &&
          matchesQuery([
            modelo.descricao,
            modelo.utilizacao,
            modelo.modelo,
          ]),
      ),
    [matchesMunicipioFilter, matchesQuery, modelos],
  );

  const contatosOrdenados = useMemo(() => {
    return [...filteredContatos]
      .filter((item) => item && (item.contato || item.email || item.telefone))
      .sort((a, b) => {
        const catA = normalizeText(a?.categoria || "");
        const catB = normalizeText(b?.categoria || "");
        if (catA !== catB) {
          return catA.localeCompare(catB, "pt-BR");
        }
        const nomeA = normalizeText(a?.contato || "");
        const nomeB = normalizeText(b?.contato || "");
        return nomeA.localeCompare(nomeB, "pt-BR");
      });
  }, [filteredContatos]);

  const modelosOrdenados = useMemo(() => {
    return [...filteredModelos]
      .filter((item) => item && (item.modelo || item.descricao))
      .sort((a, b) => {
        const usoA = normalizeText(a?.utilizacao || "");
        const usoB = normalizeText(b?.utilizacao || "");
        if (usoA !== usoB) {
          return usoA.localeCompare(usoB, "pt-BR");
        }
        const descA = normalizeText(a?.descricao || "");
        const descB = normalizeText(b?.descricao || "");
        return descA.localeCompare(descB, "pt-BR");
      });
  }, [filteredModelos]);

  const taxasVisiveis = useMemo(() => {
    if (!modoFoco) {
      return filteredTaxas;
    }
    return filteredTaxas.filter((taxa) =>
      [taxa.tpi, taxa.func, taxa.publicidade, taxa.sanitaria].some((status) => isAlertStatus(status)),
    );
  }, [filteredTaxas, modoFoco]);

  const enqueueToast = useCallback((message) => {
    const id = `${Date.now()}-${Math.random().toString(16).slice(2)}`;
    setToasts((prev) => [...prev, { id, message }]);
    if (typeof window !== "undefined") {
      const timeout = window.setTimeout(() => {
        setToasts((prev) => prev.filter((toast) => toast.id !== id));
        const stored = toastTimeoutsRef.current.get(id);
        if (stored) {
          clearTimeout(stored);
          toastTimeoutsRef.current.delete(id);
        }
      }, 3200);
      toastTimeoutsRef.current.set(id, timeout);
    }
  }, []);

  useEffect(() => {
    return () => {
      toastTimeoutsRef.current.forEach((timeout) => clearTimeout(timeout));
      toastTimeoutsRef.current.clear();
    };
  }, []);

  const dismissToast = useCallback((id) => {
    setToasts((prev) => prev.filter((toast) => toast.id !== id));
    const stored = toastTimeoutsRef.current.get(id);
    if (stored) {
      clearTimeout(stored);
      toastTimeoutsRef.current.delete(id);
    }
  }, []);

  const companyHasAlert = useCallback(
    (empresa) => {
      if (!empresa) return false;
      const empresaId = extractEmpresaId(empresa);
      if (empresaId === undefined) return false;
      const debitoLower = normalizeTextLower(empresa.debito);
      const certificadoLower = normalizeTextLower(empresa.certificado);
      if (debitoLower === "sim" || certificadoLower === "não") {
        return true;
      }
      const licList = licencasByEmpresa.get(empresaId) || [];
      const hasLicencaAlert = licList.some((lic) => isAlertStatus(lic.status));
      if (hasLicencaAlert) return true;
      const taxa = taxasByEmpresa.get(empresaId);
      if (taxa) {
        const entries = [taxa.tpi, taxa.func, taxa.publicidade, taxa.sanitaria];
        if (entries.some((status) => isAlertStatus(status))) {
          return true;
        }
      }
      const processosEmpresa = processosByEmpresa.get(empresaId) || [];
      return processosEmpresa.some((proc) => !isProcessStatusInactive(proc.status));
    },
    [licencasByEmpresa, processosByEmpresa, taxasByEmpresa],
  );

  const filterEmpresas = useCallback(
    (lista) => {
      return lista.filter((empresa) => {
        if (!empresa) return false;
        const matchesQueryEmpresa = matchesQuery([
          empresa.empresa,
          empresa.cnpj,
          empresa.municipio,
          empresa.categoria,
          empresa.email,
          empresa.ie,
          empresa.im,
        ]);
        const matchesMunicipio = matchesMunicipioFilter(empresa);
        const matchesAlert = !soAlertas || companyHasAlert(empresa);
        return matchesQueryEmpresa && matchesMunicipio && matchesAlert;
      });
    },
    [companyHasAlert, matchesMunicipioFilter, matchesQuery, soAlertas],
  );

  const filteredEmpresas = useMemo(
    () => filterEmpresas(empresas),
    [empresas, filterEmpresas],
  );

  const empresasComPendencias = useMemo(
    () => filterEmpresas(empresas.filter((empresa) => companyHasAlert(empresa))).slice(0, 8),
    [companyHasAlert, empresas, filterEmpresas],
  );

  const licencaResumo = useMemo(() => {
    return filteredLicencas.reduce(
      (acc, lic) => {
        if (!hasRelevantStatus(lic?.status)) {
          return acc;
        }
        const statusKey = getStatusKey(lic.status);
        acc.total += 1;
        if (statusKey.includes("vencid")) acc.vencidas += 1;
        else if (statusKey.includes("vence")) acc.vencendo += 1;
        else if (statusKey.includes("dispens")) acc.dispensa += 1;
        else if (statusKey.includes("sujeit")) acc.sujeito += 1;
        else acc.ativas += 1;
        return acc;
      },
      { total: 0, ativas: 0, vencendo: 0, vencidas: 0, dispensa: 0, sujeito: 0 },
    );
  }, [filteredLicencas]);

  const alertTrendData = useMemo(() => {
    const monthly = new Map();
    filteredLicencas.forEach((lic) => {
      const validade = parsePtDate(lic.validade);
      if (!validade) return;
      if (!hasRelevantStatus(lic.status)) return;
      const statusKey = getStatusKey(lic.status);
      const key = `${validade.getFullYear()}-${validade.getMonth()}`;
      const entry = monthly.get(key) || { date: validade, vencidas: 0, vencendo: 0 };
      if (statusKey.includes("vencid")) entry.vencidas += 1;
      else if (statusKey.includes("vence")) entry.vencendo += 1;
      monthly.set(key, entry);
    });
    if (monthly.size === 0) {
      return [
        { mes: "Sem dados", vencidas: 0, vencendo: 0 },
      ];
    }
    const sorted = Array.from(monthly.values())
      .filter(entry => entry.date !== null)
      .sort((a, b) => a.date.getTime() - b.date.getTime());
    return sorted.slice(-6).map((entry) => ({
      mes: `${formatMonthLabel(entry.date)}`,
      vencidas: entry.vencidas,
      vencendo: entry.vencendo,
    }));
  }, [filteredLicencas]);

  const processosTipos = useMemo(() => {
    const counts = new Map();
    filteredProcessosBase.forEach((proc) => {
      const current = counts.get(proc.tipoNormalizado) || 0;
      counts.set(proc.tipoNormalizado, current + 1);
    });
    const asArray = Array.from(counts.entries()).map(([tipo, count]) => ({ tipo, count }));
    asArray.sort((a, b) => a.tipo.localeCompare(b.tipo));
    return asArray;
  }, [filteredProcessosBase]);

  useEffect(() => {
    if (
      selectedTipo !== PROCESS_ALL &&
      !processosTipos.some((item) => item.tipo === selectedTipo)
    ) {
      setSelectedTipo(PROCESS_ALL);
    }
  }, [processosTipos, selectedTipo]);

  const processosFiltrados = useMemo(() => {
    const listaBase =
      selectedTipo === PROCESS_ALL
        ? filteredProcessosBase
        : filteredProcessosBase.filter((proc) => proc.tipoNormalizado === selectedTipo);
    if (!modoFoco) return listaBase;
    return listaBase.filter((proc) => !isProcessStatusInactive(proc.status));
<<<<<<< HEAD
  }, [filteredProcessosBase, modoFoco, selectedTipo]);
=======
  }, [modoFoco, processosNormalizados, selectedTipo]);
>>>>>>> 33439b6f

  const processosAtivos = useMemo(() => {
    return processosNormalizados.filter((proc) => !isProcessStatusInactive(proc.status));
  }, [processosNormalizados]);

  const selfTestResults = useMemo(
    () => [
      { label: "Empresas carregadas", pass: empresas.length > 0 },
      { label: "Licenças normalizadas", pass: licencas.length > 0 },
      { label: "Taxas disponíveis", pass: taxas.length > 0 },
      { label: "Processos ativos", pass: processosAtivos.length > 0 },
    ],
    [empresas.length, licencas.length, processosAtivos.length, taxas.length],
  );

  const handleMunicipioChange = (value) => {
    setMunicipio(value === MUNICIPIO_ALL ? undefined : value);
  };

  const handleCopy = useCallback(
    async (content, successMessage) => {
      if (!content) {
        enqueueToast("Conteúdo indisponível para copiar.");
        return;
      }
      try {
        if (navigator?.clipboard?.writeText) {
          await navigator.clipboard.writeText(content);
        } else {
          const textarea = document.createElement("textarea");
          textarea.value = content;
          textarea.style.position = "fixed";
          textarea.style.opacity = "0";
          document.body.appendChild(textarea);
          textarea.focus();
          textarea.select();
          document.execCommand("copy");
          document.body.removeChild(textarea);
        }
        enqueueToast(successMessage);
      } catch (error) {
        console.error("Erro ao copiar conteúdo:", error);
        enqueueToast("Não foi possível copiar.");
      }
    },
    [enqueueToast],
  );

  const selectMunicipioValue = municipio ?? MUNICIPIO_ALL;

  if (loading) {
    return <div className="p-6 text-center">Carregando dados...</div>;
  }

  return (
    <div className={`p-4 md:p-6 max-w-[1400px] mx-auto rounded-2xl ${TAB_BACKGROUNDS[tab]}`}>
      <div className="mb-4 flex items-center justify-between">
        <h1 className="text-3xl md:text-4xl font-extrabold tracking-tight bg-gradient-to-r from-indigo-600 via-sky-500 to-emerald-500 bg-clip-text text-transparent drop-shadow-sm">
          eControle
        </h1>
        <span className="hidden md:block text-xs md:text-sm text-slate-500">
          Gestão de Empresas • Licenças • Processos
        </span>
      </div>

      <div className="flex flex-col md:flex-row md:items-end gap-3 mb-4">
        <div className="flex-1">
          <Label className="text-xs uppercase">Pesquisa</Label>
          <div className="relative">
            <Search className="absolute left-2 top-2.5 h-4 w-4 text-slate-400" />
            <Input
              placeholder="Empresa, CNPJ, palavra-chave…"
              className="pl-8"
              value={query}
              onChange={(event) => setQuery(event.target.value)}
            />
          </div>
        </div>
        <div className="w-full md:w-56">
          <Label className="text-xs uppercase">Município</Label>
          <Select value={selectMunicipioValue} onValueChange={handleMunicipioChange}>
            <SelectTrigger>
              <SelectValue placeholder="Todos" />
            </SelectTrigger>
            <SelectContent>
              <SelectItem value={MUNICIPIO_ALL}>Todos</SelectItem>
              {sanitizedMunicipios.map((item) => (
                <SelectItem key={item} value={item}>
                  {item}
                </SelectItem>
              ))}
            </SelectContent>
          </Select>
        </div>
        <div className="flex items-center gap-2">
          <Switch checked={soAlertas} onCheckedChange={setSoAlertas} />
          <span className="text-sm">Somente alertas</span>
        </div>
        <div className="flex items-center gap-2">
          <Switch checked={modoFoco} onCheckedChange={setModoFoco} />
          <span className="text-sm">Modo foco</span>
        </div>
      </div>

      <Tabs value={tab} onValueChange={setTab}>
        <TabsList className="grid w-full grid-cols-6">
          <TabsTrigger value="painel" data-tab-target="painel" title="Alt+1">
            <TrendingUp className="h-4 w-4 mr-2" /> Painel
          </TabsTrigger>
          <TabsTrigger value="empresas" data-tab-target="empresas" title="Alt+2">
            <Building2 className="h-4 w-4 mr-2" /> Empresas
          </TabsTrigger>
          <TabsTrigger value="licencas" data-tab-target="licencas" title="Alt+3">
            <FileText className="h-4 w-4 mr-2" /> Licenças
          </TabsTrigger>
          <TabsTrigger value="taxas" data-tab-target="taxas" title="Alt+4">
            <Clock className="h-4 w-4 mr-2" /> Taxas
          </TabsTrigger>
          <TabsTrigger value="processos" data-tab-target="processos" title="Alt+5">
            <CheckCircle2 className="h-4 w-4 mr-2" /> Processos
          </TabsTrigger>
          <TabsTrigger value="uteis" data-tab-target="uteis" title="Alt+6">
            <MessageSquare className="h-4 w-4 mr-2" /> Úteis
          </TabsTrigger>
        </TabsList>

        <TabsContent value="painel" className="mt-4 space-y-4">
          <div className="grid gap-3 md:grid-cols-2 xl:grid-cols-4">
            <KPI
              title="Empresas monitoradas"
              value={kpis.total_empresas || empresas.length}
              icon={<Building2 className="h-5 w-5" />}
              accent="bg-white/80"
            />
            <KPI
              title="Sem certificado digital"
              value={kpis.sem_certificado || 0}
              icon={<ShieldAlert className="h-5 w-5 text-amber-600" />}
              accent="bg-amber-100/80"
            />
            <KPI
              title="Licenças vencidas"
              value={kpis.licencas_vencidas || licencaResumo.vencidas}
              icon={<AlertTriangle className="h-5 w-5 text-red-600" />}
              accent="bg-red-100/70"
            />
            <KPI
              title="TPI pendentes"
              value={kpis.tpi_pendente || 0}
              icon={<Bell className="h-5 w-5 text-sky-600" />}
              accent="bg-sky-100/70"
            />
          </div>

          <div className="grid lg:grid-cols-[2fr_1fr] gap-4">
            <Card className="shadow-sm">
              <CardHeader className="pb-2">
                <CardTitle className="text-base font-semibold flex items-center gap-2">
                  <LineChartIcon className="h-4 w-4" /> Tendência de alertas
                </CardTitle>
              </CardHeader>
              <CardContent>
                <div className="h-56">
                  <ResponsiveContainer width="100%" height="100%">
                    <LineChart data={alertTrendData}>
                      <XAxis dataKey="mes" tick={{ fontSize: 12 }} stroke="#94a3b8" />
                      <YAxis tick={{ fontSize: 12 }} stroke="#94a3b8" allowDecimals={false} />
                      <Tooltip
                        contentStyle={{ fontSize: 12 }}
                        labelStyle={{ color: "#0f172a", fontWeight: 600 }}
                      />
                      <Line
                        type="monotone"
                        dataKey="vencendo"
                        strokeWidth={2}
                        dot={false}
                        stroke="#f59e0b"
                        name="Vencendo"
                      />
                      <Line
                        type="monotone"
                        dataKey="vencidas"
                        strokeWidth={2}
                        dot={false}
                        stroke="#ef4444"
                        name="Vencidas"
                      />
                    </LineChart>
                  </ResponsiveContainer>
                </div>
              </CardContent>
            </Card>

            <Card className="shadow-sm">
              <CardHeader className="pb-2">
                <CardTitle className="text-base font-semibold flex items-center gap-2">
                  <Sparkles className="h-4 w-4" /> Auto-teste do painel
                </CardTitle>
              </CardHeader>
              <CardContent className="space-y-3 text-sm">
                {selfTestResults.map((item) => (
                  <div
                    key={item.label}
                    className="flex items-center justify-between rounded-lg border border-slate-200 bg-white px-3 py-2"
                  >
                    <span className="font-medium text-slate-700">{item.label}</span>
                      {item.pass ? (
                      <InlineBadge className="bg-emerald-100 text-emerald-700 border-emerald-200">
                        <CheckCircle2 className="h-3.5 w-3.5 mr-1" /> OK
                      </InlineBadge>
                      ) : (
                      <InlineBadge className="bg-amber-100 text-amber-700 border-amber-200">
                        <AlertTriangle className="h-3.5 w-3.5 mr-1" /> Verificar
                      </InlineBadge>
                      )}
                  </div>
                ))}
              </CardContent>
            </Card>
          </div>

          <Card className="shadow-sm">
            <CardHeader className="pb-2">
              <CardTitle className="text-base font-semibold flex items-center gap-2">
                <BarChart3 className="h-4 w-4" /> Empresas com pendências
              </CardTitle>
            </CardHeader>
            <CardContent className="p-0">
              <ScrollArea className="h-60">
                <ul className="divide-y divide-slate-200">
                  {empresasComPendencias.length === 0 && (
                    <li className="px-4 py-6 text-sm text-slate-500 text-center">
                      Nenhuma pendência identificada no momento.
                    </li>
                  )}
                  {empresasComPendencias.map((empresa) => {
                    const empresaId = extractEmpresaId(empresa);
                    const licencasPendentes =
                      empresaId !== undefined ? licencasByEmpresa.get(empresaId) || [] : [];
                    return (
                      <li key={empresa.id} className="px-4 py-3 text-sm">
                      <div className="flex items-start justify-between gap-4">
                        <div>
                          <p className="font-medium text-slate-800">{empresa.empresa}</p>
                          <p className="text-xs text-slate-500 flex items-center gap-1">
                            <MapPin className="h-3 w-3" /> {empresa.municipio}
                          </p>
                        </div>
                        <div className="flex flex-wrap gap-1">
                          {normalizeTextLower(empresa.debito) === "sim" && (
                            <StatusBadge status="Não pago" />
                          )}
                          {normalizeTextLower(empresa.certificado) === "não" && <StatusBadge status="NÃO" />}
                          {licencasPendentes
                            .filter((lic) => isAlertStatus(lic.status))
                            .slice(0, 2)
                            .map((lic) => (
                              <StatusBadge key={`${empresa.id}-${lic.tipo}`} status={lic.status} />
                            ))}
                        </div>
                      </div>
                      </li>
                    );
                  })}
                </ul>
              </ScrollArea>
            </CardContent>
          </Card>
        </TabsContent>

        <TabsContent value="empresas" className="mt-4 space-y-3">
          <div className="flex items-center justify-between text-sm text-slate-600">
            <span>
              {filteredEmpresas.length} de {empresas.length} empresas exibidas
            </span>
            {soAlertas && <InlineBadge variant="outline">Modo alertas ativo</InlineBadge>}
          </div>
          <div className="grid gap-3 lg:grid-cols-2">
            {filteredEmpresas.map((empresa) => {
              const empresaId = extractEmpresaId(empresa);
              const licList = empresaId !== undefined ? licencasByEmpresa.get(empresaId) || [] : [];
              const licSummary = licList.reduce(
                (acc, lic) => {
                  if (!hasRelevantStatus(lic.status)) {
                    return acc;
                  }
                  const statusKey = getStatusKey(lic.status);
                  acc.total += 1;
                  if (statusKey.includes("vencid")) acc.vencidas += 1;
                  else if (statusKey.includes("vence")) acc.vencendo += 1;
                  else acc.ativas += 1;
                  return acc;
                },
                { total: 0, ativas: 0, vencendo: 0, vencidas: 0 },
              );
              const taxa = empresaId !== undefined ? taxasByEmpresa.get(empresaId) : undefined;
              const processosEmpresa =
                empresaId !== undefined ? processosByEmpresa.get(empresaId) || [] : [];
              const processosAtivosEmpresa = processosEmpresa.filter(
                (proc) => !isProcessStatusInactive(proc.status),
              );
              const rawId =
                empresa.empresa_id ?? empresa.empresaId ?? empresa.id ?? extractEmpresaId(empresa);
              const avatarLabel =
                rawId !== undefined && rawId !== null && `${rawId}`.toString().trim() !== ""
                  ? `${rawId}`
                  : "?";
              return (
                <Card key={empresa.id} className="shadow-sm overflow-hidden border border-white/60">
                  <CardContent className="p-4 space-y-3">
                    <div className="flex items-start gap-3">
                      <div className="h-12 w-12 rounded-xl bg-indigo-100 text-indigo-700 font-semibold grid place-items-center">
                        {avatarLabel}
                      </div>
                      <div className="flex-1 min-w-0">
                        <div className="flex items-start justify-between gap-2">
                          <div>
                            <h3 className="text-base font-semibold leading-tight text-slate-800">
                              {empresa.empresa}
                            </h3>
                            <div className="flex flex-wrap items-center gap-x-2 gap-y-1 text-xs text-slate-500">
                              <CopyableIdentifier
                                label="CNPJ"
                                value={empresa.cnpj}
                                onCopy={handleCopy}
                              />
                              <span className="text-slate-300">•</span>
                              <CopyableIdentifier
                                label="IE"
                                value={empresa.ie}
                                onCopy={handleCopy}
                              />
                              <span className="text-slate-300">•</span>
                              <CopyableIdentifier
                                label="IM"
                                value={empresa.im}
                                onCopy={handleCopy}
                              />
                              <span className="text-slate-400">• {empresa.municipio}</span>
                            </div>
                          </div>
                          <StatusBadge status={empresa.situacao || "Ativa"} />
                        </div>
                        <div className="mt-2 flex flex-wrap gap-2 text-xs text-slate-600">
                          <InlineBadge variant="outline" className="bg-white">
                            Categoria: {empresa.categoria || "—"}
                          </InlineBadge>
                          <InlineBadge variant="outline" className="bg-white">
                            Certificado: {empresa.certificado}
                          </InlineBadge>
                          <InlineBadge variant="outline" className="bg-white">
                            Débito: {empresa.debito}
                          </InlineBadge>
                        </div>
                      </div>
                    </div>
                    <Separator />
                    <div className="grid grid-cols-2 gap-3 text-xs">
                      <div className="rounded-lg border border-emerald-100 bg-emerald-50/70 p-3">
                        <p className="text-[11px] uppercase text-emerald-600 font-semibold">
                          Licenças
                        </p>
                        <div className="mt-1 flex items-end gap-2">
                          <span className="text-2xl font-semibold text-emerald-700">
                            {licSummary.total}
                          </span>
                          <div className="space-y-0.5 text-[11px] text-emerald-700/80">
                            <p>Ativas: {licSummary.ativas}</p>
                            <p>Vencendo: {licSummary.vencendo}</p>
                            <p>Vencidas: {licSummary.vencidas}</p>
                          </div>
                        </div>
                      </div>
                      <div className="rounded-lg border border-sky-100 bg-sky-50/70 p-3">
                        <p className="text-[11px] uppercase text-sky-600 font-semibold">
                          Processos
                        </p>
                        <div className="mt-1 flex items-end gap-2">
                          <span className="text-2xl font-semibold text-sky-700">
                            {processosEmpresa.length}
                          </span>
                          <div className="space-y-0.5 text-[11px] text-sky-700/80">
                            <p>Ativos: {processosAtivosEmpresa.length}</p>
                            <p>Encerrados: {processosEmpresa.length - processosAtivosEmpresa.length}</p>
                            <p>
                              Taxas pend.:
                              {taxa
                                ? [taxa.tpi, taxa.func, taxa.publicidade, taxa.sanitaria].filter((status) =>
                                    isAlertStatus(status),
                                  ).length
                                : 0}
                            </p>
                          </div>
                        </div>
                      </div>
                    </div>
                    <Separator />
                    <div className="flex flex-wrap gap-2">
                      <Button
                        size="sm"
                        variant="outline"
                        onClick={() => handleCopy(empresa.email, `E-mail copiado: ${empresa.email}`)}
                        className="text-xs"
                      >
                        <Mail className="h-3.5 w-3.5 mr-1" /> Copiar e-mail
                      </Button>
                      <Button
                        size="sm"
                        variant="outline"
                        onClick={() => handleCopy(empresa.telefone, `Telefone copiado: ${empresa.telefone}`)}
                        className="text-xs"
                      >
                        <Phone className="h-3.5 w-3.5 mr-1" /> Copiar telefone
                      </Button>
                      <Button
                        size="sm"
                        onClick={() => enqueueToast(`Solicitar documentos para ${empresa.empresa}`)}
                        className="text-xs"
                      >
                        <Clipboard className="h-3.5 w-3.5 mr-1" /> Ações rápidas
                      </Button>
                    </div>
                  </CardContent>
                </Card>
              );
            })}
            {filteredEmpresas.length === 0 && (
              <Card className="shadow-sm">
                <CardContent className="p-6 text-center text-sm text-slate-600">
                  Nenhuma empresa encontrada com os filtros atuais.
                </CardContent>
              </Card>
            )}
          </div>
        </TabsContent>

        <TabsContent value="licencas" className="mt-4">
          <div className="grid md:grid-cols-2 gap-3 mb-3">
            {tiposLicenca.map((tipo) => {
              const items = filteredLicencas.filter((lic) => normalizeText(lic?.tipo).trim() === tipo);
              const venc = items.filter((item) => item.status === "Vencido").length;
              const soon = items.filter((item) => item.status === "Vence≤30d").length;
              const subj = items.filter((item) => item.status === "Sujeito").length;
              const disp = items.filter((item) => item.status === "Dispensa").length;
              const poss = Math.max(items.length - venc - soon - subj - disp, 0);
              const icon = LIC_ICONS[tipo] || <Settings className="h-4 w-4" />;
              const colorClasses = LIC_COLORS[tipo] || "border-slate-400 text-slate-700";
              return (
                <Card key={tipo} className="shadow-sm">
                  <CardContent className={`p-4 rounded-xl border-l-4 ${colorClasses}`}>
                    <div className="flex items-center justify-between">
                      <div>
                        <div className="text-xs text-slate-500">{tipo}</div>
                        <div className="text-2xl font-semibold">{items.length}</div>
                      </div>
                      <div className="h-8 w-8 rounded-full bg-white/70 grid place-items-center text-slate-600">
                        {icon}
                      </div>
                    </div>
                    <div className="mt-3 flex flex-wrap gap-2 text-xs">
                      <InlineBadge className="bg-emerald-100 text-emerald-700 border-emerald-200">
                        Possui {poss}
                      </InlineBadge>
                      <InlineBadge className="bg-amber-100 text-amber-800 border-amber-200">
                        ≤30d {soon}
                      </InlineBadge>
                      <InlineBadge className="bg-red-100 text-red-700 border-red-200">
                        Vencido {venc}
                      </InlineBadge>
                      <InlineBadge className="bg-slate-200 text-slate-800 border-slate-300">
                        Sujeito {subj}
                      </InlineBadge>
                      <InlineBadge className="bg-indigo-100 text-indigo-700 border-indigo-200">
                        Dispensa {disp}
                      </InlineBadge>
                    </div>
                  </CardContent>
                </Card>
              );
            })}
          </div>

          <div className="flex flex-wrap gap-2 mb-3">
            {["Todos", ...tiposLicenca].map((tipo) => {
<<<<<<< HEAD
              const count = filteredLicencas.filter((lic) => {
=======
              const count = licencas.filter((lic) => {
>>>>>>> 33439b6f
                if (!hasRelevantStatus(lic.status)) {
                  return false;
                }
                if (tipo === "Todos") {
                  return true;
                }
                return normalizeText(lic?.tipo).trim() === tipo;
              }).length;
              const icon = tipo === "Todos" ? null : LIC_ICONS[tipo] || <Settings className="h-4 w-4" />;
              return (
                <Button
                  key={tipo}
                  size="sm"
                  variant={tipo === selectedLicTipo ? "default" : "secondary"}
                  onClick={() => setSelectedLicTipo(tipo)}
                  className="inline-flex items-center gap-1"
                >
                  {icon && <span className="opacity-80">{icon}</span>}
                  {tipo}
                  <span className="ml-1 text-xs opacity-70">{count}</span>
                </Button>
              );
            })}
          </div>

          <div className="space-y-3">
            {tiposLicencaSelecionados.length === 0 ? (
              <Card className="shadow-sm">
                <CardContent className="p-6 text-center text-sm text-slate-600">
                  Nenhuma licença cadastrada no momento.
                </CardContent>
              </Card>
            ) : (
              tiposLicencaSelecionados.map((tipo) => {
                const registros = filteredLicencas
                  .filter((lic) => normalizeText(lic?.tipo).trim() === tipo)
                  .filter((lic) => hasRelevantStatus(lic.status))
                  .filter((lic) =>
                    modoFoco
                      ? isAlertStatus(lic.status) || getStatusKey(lic.status).includes("sujeit")
                      : true,
                  );
                const icon = LIC_ICONS[tipo] || <Settings className="h-4 w-4" />;
                return (
                  <Card key={tipo} className="shadow-sm">
                    <CardHeader className="pb-2">
                      <CardTitle className="text-base flex items-center gap-2">
                        <span className="opacity-80">{icon}</span>
                        {tipo}
                      </CardTitle>
                    </CardHeader>
                    <CardContent className="p-0">
                      <ScrollArea className="h-[260px]">
                        <Table>
                          <TableHeader>
                            <TableRow>
                              <TableHead>Empresa</TableHead>
                              <TableHead>Status</TableHead>
                              <TableHead>Validade</TableHead>
                              <TableHead>Observação</TableHead>
                            </TableRow>
                          </TableHeader>
                          <TableBody>
                            {registros.map((lic, index) => (
                              <TableRow key={`${lic.empresa_id ?? lic.empresa}-${lic.tipo}-${index}`}>
                                <TableCell className="font-medium">{lic.empresa}</TableCell>
                                <TableCell>
                                  <StatusBadge status={lic.status} />
                                </TableCell>
                                <TableCell>{lic.validade || "—"}</TableCell>
                                <TableCell className="text-xs text-slate-600">{lic.obs || "—"}</TableCell>
                              </TableRow>
                            ))}
                            {registros.length === 0 && (
                              <TableRow>
                                <TableCell colSpan={4} className="text-sm text-slate-500">
                                  Nenhum registro para este tipo.
                                </TableCell>
                              </TableRow>
                            )}
                          </TableBody>
                        </Table>
                      </ScrollArea>
                    </CardContent>
                  </Card>
                );
              })
            )}
          </div>
        </TabsContent>

        <TabsContent value="taxas" className="mt-4">
          <Card className="shadow-sm">
            <CardContent className="p-0">
              <ScrollArea className="h-[420px]">
                <Table>
                  <TableHeader>
                    <TableRow>
                      <TableHead>Empresa</TableHead>
                      <TableHead>TPI</TableHead>
                      <TableHead>Funcionamento</TableHead>
                      <TableHead>Publicidade</TableHead>
                      <TableHead>Sanitária</TableHead>
                    </TableRow>
                  </TableHeader>
                  <TableBody>
<<<<<<< HEAD
                    {taxasVisiveis.map((taxa, index) => (
                      <TableRow key={`${taxa.empresa_id ?? taxa.empresa}-${index}`}>
                        <TableCell className="font-medium">{taxa.empresa}</TableCell>
                        <TableCell>
                          <StatusBadge status={taxa.tpi} />
                        </TableCell>
                        <TableCell>
                          <StatusBadge status={taxa.func} />
                        </TableCell>
                        <TableCell>
                          <StatusBadge status={taxa.publicidade} />
                        </TableCell>
                        <TableCell>
                          <StatusBadge status={taxa.sanitaria} />
                        </TableCell>
                      </TableRow>
                    ))}
=======
                    {taxas
                      .filter((taxa) =>
                        modoFoco
                          ? [taxa.tpi, taxa.func, taxa.publicidade, taxa.sanitaria].some((status) =>
                              isAlertStatus(status),
                            )
                          : true,
                      )
                      .map((taxa, index) => (
                        <TableRow key={`${taxa.empresa_id ?? taxa.empresa}-${index}`}>
                          <TableCell className="font-medium">{taxa.empresa}</TableCell>
                          <TableCell>
                            <StatusBadge status={taxa.tpi} />
                          </TableCell>
                          <TableCell>
                            <StatusBadge status={taxa.func} />
                          </TableCell>
                          <TableCell>
                            <StatusBadge status={taxa.publicidade} />
                          </TableCell>
                          <TableCell>
                            <StatusBadge status={taxa.sanitaria} />
                          </TableCell>
                        </TableRow>
                      ))}
>>>>>>> 33439b6f
                  </TableBody>
                </Table>
              </ScrollArea>
            </CardContent>
          </Card>
        </TabsContent>

        <TabsContent value="processos" className="mt-4 space-y-3">
          <div className="flex flex-wrap gap-2">
            <Button
              size="sm"
              variant={selectedTipo === PROCESS_ALL ? "default" : "outline"}
              onClick={() => setSelectedTipo(PROCESS_ALL)}
              className="inline-flex items-center gap-1"
            >
              <Filter className="h-3.5 w-3.5" /> Todos
              <span className="text-xs">{filteredProcessosBase.length}</span>
            </Button>
            {processosTipos.map(({ tipo, count }) => (
              <Button
                key={tipo}
                size="sm"
                variant={selectedTipo === tipo ? "default" : "secondary"}
                onClick={() => setSelectedTipo(tipo)}
                className="inline-flex items-center gap-1"
              >
                <span className="opacity-80">
                  {PROCESS_ICONS[tipo] || <Settings className="h-4 w-4" />}
                </span>
                {tipo}
                <span className="ml-1 text-xs opacity-70">{count}</span>
              </Button>
            ))}
          </div>

          <div className="grid gap-3 lg:grid-cols-2">
            {processosFiltrados.map((proc, index) => (
              <Card key={`${proc.empresa}-${proc.codigo}-${index}`} className="shadow-sm">
                <CardContent className="p-4 space-y-2">
                  <div className="flex items-start gap-3">
                    <div className="h-10 w-10 rounded-xl bg-white/80 grid place-items-center text-slate-600">
                      {PROCESS_ICONS[proc.tipoNormalizado] || <Settings className="h-4 w-4" />}
                    </div>
                    <div className="flex-1 min-w-0">
                      <div className="flex items-center justify-between gap-2">
                        <h3 className="font-semibold text-slate-800 truncate">{proc.empresa}</h3>
                        <StatusBadge status={proc.status} />
                      </div>
                      <p className="text-xs text-slate-500 truncate">{proc.tipoNormalizado}</p>
                      <div className="mt-2 flex flex-wrap gap-x-3 gap-y-1 text-[11px] text-slate-500">
                        <span>Código: {proc.codigo}</span>
                        <span>Início: {proc.inicio}</span>
                        {proc.prazo && (
                          <span className="text-red-600 font-medium">Prazo: {proc.prazo}</span>
                        )}
                      </div>
                    </div>
                  </div>
                </CardContent>
              </Card>
            ))}
            {processosFiltrados.length === 0 && (
              <Card className="shadow-sm">
                <CardContent className="p-6 text-sm text-slate-600">
                  Nenhum processo correspondente ao filtro.
                </CardContent>
              </Card>
            )}
          </div>
        </TabsContent>

        <TabsContent value="uteis" className="mt-4 space-y-4">
          <div className="grid gap-4 lg:grid-cols-2">
            <Card className="shadow-sm">
              <CardHeader className="pb-2">
                <CardTitle className="text-base font-semibold flex items-center gap-2">
                  <Users className="h-4 w-4" /> Contatos úteis
                </CardTitle>
              </CardHeader>
              <CardContent className="space-y-3 text-sm">
                {contatosOrdenados.length === 0 && (
                  <div className="rounded-xl border border-dashed border-slate-200 bg-slate-50 p-4 text-sm text-slate-500">
                    Nenhum contato cadastrado no Excel.
                  </div>
                )}
                {contatosOrdenados.map((contato) => {
                  const whatsappTexto = normalizeTextLower(contato.whatsapp || "");
                  const temWhatsapp =
                    whatsappTexto !== "" &&
                    !["nao", "não", "nao possui", "não possui"].some((neg) => whatsappTexto.includes(neg));
                  const info = [contato.email, contato.telefone, temWhatsapp ? contato.whatsapp : null]
                    .filter((value) => value && value.toString().trim() !== "")
                    .join(" • ");
                  const municipioInfo = [contato.categoria, contato.municipio]
                    .filter((value) => value && value.toString().trim() !== "")
                    .join(" • ");
                  return (
                    <div
                      key={`${contato.contato}-${contato.email}-${contato.telefone}`}
                      className="rounded-xl border border-slate-200 bg-white p-4 space-y-2"
                    >
                      <div className="flex items-start justify-between gap-3">
                        <div>
                          <p className="font-medium text-slate-800">{contato.contato}</p>
                          {municipioInfo && <p className="text-xs text-slate-500">{municipioInfo}</p>}
                        </div>
                        {info && (
                          <Button
                            size="icon"
                            variant="ghost"
                            onClick={() => handleCopy(info, `Contato copiado de ${contato.contato}`)}
                          >
                            <Clipboard className="h-4 w-4" />
                          </Button>
                        )}
                      </div>
                      <div className="flex flex-wrap gap-2 text-xs">
                        {contato.email && (
                          <InlineBadge variant="outline" className="bg-white">
                            <Mail className="h-3 w-3 mr-1" /> {contato.email}
                          </InlineBadge>
                        )}
                        {contato.telefone && (
                          <InlineBadge variant="outline" className="bg-white">
                            <Phone className="h-3 w-3 mr-1" /> {contato.telefone}
                          </InlineBadge>
                        )}
                        {temWhatsapp && (
                          <InlineBadge variant="outline" className="bg-white">
                            <Phone className="h-3 w-3 mr-1" /> WhatsApp: {contato.whatsapp}
                          </InlineBadge>
                        )}
                      </div>
                    </div>
                  );
                })}
              </CardContent>
            </Card>

            <Card className="shadow-sm">
              <CardHeader className="pb-2">
                <CardTitle className="text-base font-semibold flex items-center gap-2">
                  <MessageSquare className="h-4 w-4" /> Modelos de mensagem
                </CardTitle>
              </CardHeader>
              <CardContent className="space-y-3 text-sm">
                {modelosOrdenados.length === 0 && (
                  <div className="rounded-xl border border-dashed border-slate-200 bg-slate-50 p-4 text-sm text-slate-500">
                    Nenhum modelo cadastrado no Excel.
                  </div>
                )}
                {modelosOrdenados.map((modelo) => (
                  <div
                    key={`${modelo.descricao || "Modelo"}-${(modelo.modelo || "").slice(0, 20)}`}
                    className="rounded-xl border border-slate-200 bg-white p-4 space-y-2"
                  >
                    <div className="flex items-start justify-between gap-3">
                      <div>
                        <p className="font-medium text-slate-800">{modelo.descricao || "Modelo"}</p>
                        <p className="text-xs text-slate-500">
                          {modelo.utilizacao ? `Uso: ${modelo.utilizacao}` : "Clique para copiar e enviar."}
                        </p>
                      </div>
                      {modelo.modelo && (
                        <Button
                          size="icon"
                          variant="ghost"
                          onClick={() => handleCopy(modelo.modelo, `Mensagem copiada: ${modelo.descricao || "Modelo"}`)}
                        >
                          <Clipboard className="h-4 w-4" />
                        </Button>
                      )}
                    </div>
                    {modelo.modelo && (
                      <p className="text-sm text-slate-600 leading-relaxed whitespace-pre-line">{modelo.modelo}</p>
                    )}
                  </div>
                ))}
              </CardContent>
            </Card>
          </div>
        </TabsContent>
      </Tabs>

      <div className="pointer-events-none fixed inset-x-0 bottom-4 flex justify-center sm:justify-end px-4">
        <div className="w-full sm:max-w-sm space-y-2">
          {toasts.map((toast) => (
            <div
              key={toast.id}
              className="pointer-events-auto rounded-xl border border-slate-200 bg-white shadow-lg px-4 py-3 flex items-start gap-3"
            >
              <div className="mt-0.5">
                <Sparkles className="h-4 w-4 text-amber-500" />
              </div>
              <div className="text-sm text-slate-700 flex-1">{toast.message}</div>
              <button
                type="button"
                className="text-slate-400 hover:text-slate-600"
                onClick={() => dismissToast(toast.id)}
              >
                <X className="h-4 w-4" />
              </button>
            </div>
          ))}
        </div>
      </div>
    </div>
  );
}<|MERGE_RESOLUTION|>--- conflicted
+++ resolved
@@ -233,7 +233,6 @@
   if (!key) return false;
   if (key.includes("nao se aplica") || key.includes("n/a")) return false;
   return ALERT_STATUS_KEYWORDS.some((keyword) => key.includes(keyword));
-<<<<<<< HEAD
 };
 
 const PROCESS_INACTIVE_KEYWORDS = ["concluido", "licenciado", "aprovado", "indeferido", "negado", "finalizado"];
@@ -244,18 +243,6 @@
   return PROCESS_INACTIVE_KEYWORDS.some((keyword) => key.includes(keyword));
 };
 
-=======
-};
-
-const PROCESS_INACTIVE_KEYWORDS = ["concluido", "licenciado", "aprovado", "indeferido", "negado", "finalizado"];
-
-const isProcessStatusInactive = (status) => {
-  const key = getStatusKey(status);
-  if (!key) return false;
-  return PROCESS_INACTIVE_KEYWORDS.some((keyword) => key.includes(keyword));
-};
-
->>>>>>> 33439b6f
 const STATUS_VARIANT_CLASSES = {
   success: "bg-emerald-500 text-white border-emerald-500",
   warning: "bg-amber-500 text-white border-amber-500",
@@ -276,7 +263,6 @@
     return { variant: "solid", className: STATUS_VARIANT_CLASSES.warning };
   }
 
-<<<<<<< HEAD
   if (key.includes("possui debit")) {
     return { variant: "solid", className: STATUS_VARIANT_CLASSES.danger };
   }
@@ -285,8 +271,6 @@
     return { variant: "solid", className: STATUS_VARIANT_CLASSES.success };
   }
 
-=======
->>>>>>> 33439b6f
   if (key.includes("possui")) {
     return { variant: "solid", className: STATUS_VARIANT_CLASSES.success };
   }
@@ -1052,11 +1036,7 @@
         : filteredProcessosBase.filter((proc) => proc.tipoNormalizado === selectedTipo);
     if (!modoFoco) return listaBase;
     return listaBase.filter((proc) => !isProcessStatusInactive(proc.status));
-<<<<<<< HEAD
   }, [filteredProcessosBase, modoFoco, selectedTipo]);
-=======
-  }, [modoFoco, processosNormalizados, selectedTipo]);
->>>>>>> 33439b6f
 
   const processosAtivos = useMemo(() => {
     return processosNormalizados.filter((proc) => !isProcessStatusInactive(proc.status));
@@ -1541,11 +1521,7 @@
 
           <div className="flex flex-wrap gap-2 mb-3">
             {["Todos", ...tiposLicenca].map((tipo) => {
-<<<<<<< HEAD
               const count = filteredLicencas.filter((lic) => {
-=======
-              const count = licencas.filter((lic) => {
->>>>>>> 33439b6f
                 if (!hasRelevantStatus(lic.status)) {
                   return false;
                 }
@@ -1652,7 +1628,6 @@
                     </TableRow>
                   </TableHeader>
                   <TableBody>
-<<<<<<< HEAD
                     {taxasVisiveis.map((taxa, index) => (
                       <TableRow key={`${taxa.empresa_id ?? taxa.empresa}-${index}`}>
                         <TableCell className="font-medium">{taxa.empresa}</TableCell>
@@ -1670,33 +1645,6 @@
                         </TableCell>
                       </TableRow>
                     ))}
-=======
-                    {taxas
-                      .filter((taxa) =>
-                        modoFoco
-                          ? [taxa.tpi, taxa.func, taxa.publicidade, taxa.sanitaria].some((status) =>
-                              isAlertStatus(status),
-                            )
-                          : true,
-                      )
-                      .map((taxa, index) => (
-                        <TableRow key={`${taxa.empresa_id ?? taxa.empresa}-${index}`}>
-                          <TableCell className="font-medium">{taxa.empresa}</TableCell>
-                          <TableCell>
-                            <StatusBadge status={taxa.tpi} />
-                          </TableCell>
-                          <TableCell>
-                            <StatusBadge status={taxa.func} />
-                          </TableCell>
-                          <TableCell>
-                            <StatusBadge status={taxa.publicidade} />
-                          </TableCell>
-                          <TableCell>
-                            <StatusBadge status={taxa.sanitaria} />
-                          </TableCell>
-                        </TableRow>
-                      ))}
->>>>>>> 33439b6f
                   </TableBody>
                 </Table>
               </ScrollArea>
