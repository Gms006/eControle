--- conflicted
+++ resolved
@@ -11,11 +11,7 @@
 from cryptography.hazmat.primitives.serialization.pkcs12 import (
     load_key_and_certificates,
 )
-<<<<<<< HEAD
 from sqlalchemy import func, text
-=======
-from sqlalchemy import text
->>>>>>> c7d82008
 from sqlalchemy.orm import Session
 
 from app.models.certificados import Certificado
@@ -203,7 +199,6 @@
 def cleanup_certificados_antigos(org_id: str, db_session: Session) -> int:
     """Remove certificados antigos/duplicados seguindo a regra do script legado."""
 
-<<<<<<< HEAD
     # Apenas para log de referência (evita NameError visto em execuções legadas)
     duplicados_previos = (
         db_session.query(func.count())
@@ -217,8 +212,6 @@
             duplicados_previos,
         )
 
-=======
->>>>>>> c7d82008
     remove_por_serial = text(
         """
         WITH ranked AS (
