--- conflicted
+++ resolved
@@ -52,10 +52,7 @@
 API_KEY_2CAPTCHA = (os.getenv("API_KEY_2CAPTCHA") or "").strip()
 
 PORTAL_CIDADAO_URL = "https://portaldocidadao.anapolis.go.gov.br/"
-<<<<<<< HEAD
 CAPTCHA_MAX_TENTATIVAS = 3
-=======
->>>>>>> f7714969
 
 
 def only_digits(s: str) -> str:
@@ -143,69 +140,9 @@
     return False
 
 
-<<<<<<< HEAD
 async def _preparar_para_nova_tentativa_captcha(page: Page) -> None:
     """Limpa o campo do captcha e aguarda a exibição da nova imagem."""
 
-=======
-async def _abrir_menu_certidoes(
-    page: Page, submenu_selector: str, tentativas: int = 3
-) -> bool:
-    """Tenta abrir o submenu "Certidões" e clicar na opção desejada."""
-
-    try:
-        menu_certidoes = page.locator("a.pure-menu-link", has_text="Certidões").first
-        await menu_certidoes.wait_for(state="visible", timeout=5000)
-    except Exception:
-        return False
-
-    submenu_opcao = page.locator(submenu_selector).first
-    if not await submenu_opcao.count():
-        return False
-
-    for tentativa in range(max(tentativas, 1)):
-        try:
-            await menu_certidoes.scroll_into_view_if_needed()
-        except Exception:
-            pass
-
-        try:
-            await menu_certidoes.click()
-        except Exception:
-            try:
-                await menu_certidoes.hover()
-                await menu_certidoes.click()
-            except Exception:
-                pass
-
-        try:
-            await submenu_opcao.wait_for(state="visible", timeout=4000)
-        except PlaywrightTimeoutError:
-            try:
-                await menu_certidoes.hover()
-                await submenu_opcao.wait_for(state="visible", timeout=4000)
-            except Exception:
-                pass
-        except Exception:
-            pass
-
-        try:
-            if await submenu_opcao.is_visible():
-                await submenu_opcao.scroll_into_view_if_needed()
-                await submenu_opcao.click()
-                return True
-        except Exception:
-            pass
-
-        if tentativa < tentativas - 1:
-            await page.wait_for_timeout(500)
-
-    return False
-
-
-async def _navegar_para_formulario(page: Page) -> None:
-    await page.goto(PORTAL_CIDADAO_URL, wait_until="domcontentloaded")
->>>>>>> f7714969
     try:
         captcha_input = page.locator("[id='106270']")
         if await captcha_input.count():
@@ -284,9 +221,7 @@
     except Exception:
         pass
 
-<<<<<<< HEAD
     return False
-
 
 async def _abrir_menu_certidoes(
     page: Page, submenu_selector: str, tentativas: int = 3
@@ -382,40 +317,6 @@
         except Exception:
             pass
 
-=======
-    acesso_realizado = False
-    try:
-        acesso_realizado = await _abrir_menu_certidoes(
-            page, "a.pure-menu-link[data-navigation='7023']"
-        )
-        if acesso_realizado:
-            try:
-                await page.wait_for_load_state("networkidle", timeout=15000)
-            except PlaywrightTimeoutError:
-                pass
-    except Exception:
-        acesso_realizado = False
-
-    if not acesso_realizado:
-        # Como fallback, tenta recarregar a página inicial do portal e repetir o fluxo
-        try:
-            await page.goto(PORTAL_CIDADAO_URL, wait_until="domcontentloaded")
-            try:
-                await page.wait_for_load_state("networkidle", timeout=15000)
-            except PlaywrightTimeoutError:
-                pass
-            acesso_realizado = await _abrir_menu_certidoes(
-                page, "a.pure-menu-link[data-navigation='7023']"
-            )
-            if acesso_realizado:
-                try:
-                    await page.wait_for_load_state("networkidle", timeout=15000)
-                except PlaywrightTimeoutError:
-                    pass
-        except Exception:
-            pass
-
->>>>>>> f7714969
     await page.wait_for_selector("[id='106266']", state="visible", timeout=15000)
 
 
@@ -514,23 +415,7 @@
                     if erro_captcha:
                         return {
                             "ok": False,
-<<<<<<< HEAD
                             "info": erro_captcha,
-=======
-                            "info": "Captcha não resolvido automaticamente. Configure o 2Captcha para execução headless.",
-                            "path": None,
-                            "url": None,
-                        }
-                    try:
-                        await page.wait_for_function(
-                            "document.querySelector('[id=\"106270\"]') && document.querySelector('[id=\"106270\"]').value.trim().length > 0",
-                            timeout=120000,
-                        )
-                    except PlaywrightTimeoutError:
-                        return {
-                            "ok": False,
-                            "info": "Captcha não foi preenchido manualmente a tempo.",
->>>>>>> f7714969
                             "path": None,
                             "url": None,
                         }
