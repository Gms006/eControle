import sys
import asyncio
import subprocess
import platform
import base64
import time
import requests
import os
import re
from datetime import datetime
from typing import Optional, Tuple

from pathlib import Path
from dotenv import load_dotenv, find_dotenv
from playwright.async_api import async_playwright

# Garante que variáveis do .env estejam disponíveis antes de qualquer uso
_DOTENV_PATH = find_dotenv(filename=".env", raise_error_if_not_found=False)
if not _DOTENV_PATH:
    candidate = Path(__file__).resolve().parent / ".env"
    if candidate.exists():
        _DOTENV_PATH = str(candidate)
load_dotenv(dotenv_path=_DOTENV_PATH or None)

# CORREÇÃO: Configurar event loop ANTES de qualquer import do FastAPI
if sys.platform.startswith("win"):
    proactor_policy_cls = getattr(asyncio, "WindowsProactorEventLoopPolicy", None)
    if proactor_policy_cls is not None:
        try:
            policy = asyncio.get_event_loop_policy()
        except Exception:
            policy = None
        if not isinstance(policy, proactor_policy_cls):
            # Playwright exige ProactorEventLoop no Windows moderno
            asyncio.set_event_loop_policy(proactor_policy_cls())

MODO_HEADLESS = os.getenv("CND_HEADLESS", "false").lower() == "true"
EXECUTABLE_PATH = os.getenv("CND_CHROME_PATH")
SAIDA_BASE = os.getenv("CND_DIR_BASE", "certidoes")
CAPTCHA_MODE = (os.getenv("CAPTCHA_MODE") or "manual").lower().strip()
API_KEY_2CAPTCHA = os.getenv("API_KEY_2CAPTCHA", "").strip()


def only_digits(s: str) -> str:
    return re.sub(r"\D+", "", s or "")


def _nome_arquivo_destino() -> str:
    return f"CND - {datetime.now().strftime('%d.%m.%Y')}.pdf"


async def _abrir_portal(page) -> None:
    # navega pela HOME + menu, garantindo a tela certa (como no script base)
    await page.goto("https://portaldocidadao.anapolis.go.gov.br/", wait_until="domcontentloaded")
    await page.wait_for_load_state("networkidle")
    try:
        await page.hover("a.pure-menu-link:text('Certidões')")
        await page.wait_for_selector("a.pure-menu-link[data-navigation='7021']", timeout=10000)
        await page.click("a.pure-menu-link[data-navigation='7021']")
        await page.wait_for_load_state("networkidle")
    except Exception:
        # fallback: se o menu mudar, ainda assim tenta a rota /processos/
        await page.goto("https://portaldocidadao.anapolis.go.gov.br/processos/", wait_until="domcontentloaded")
        await page.wait_for_load_state("networkidle")


async def _preencher_cnpj(page, cnpj: str) -> bool:
    candidatos = [
        "input[name*='cnpj']",
        "input[id*='cnpj']",
        "input[placeholder*='CNPJ' i]",
        "input[type='text']",
    ]
    for css in candidatos:
        loc = page.locator(css)
        if await loc.count():
            try:
                await loc.first.fill(cnpj)
                await loc.first.dispatch_event("input")
                await loc.first.dispatch_event("change")
                return True
            except Exception:
                pass
    return False


async def _clicar_consultar(page) -> None:
    ok = await page.evaluate(
        """
      () => {
        const btns = [...document.querySelectorAll('button,input[type="button"],input[type="submit"]')];
        const b = btns.find(b => (b.value||b.textContent||'').toLowerCase().includes('consultar'));
        if (b) { b.click(); return true; }
        return false;
      }
    """
    )
    if not ok:
        await page.keyboard.press("Enter")


def _solve_image_captcha_2captcha(image_b64: str) -> str:
    if not API_KEY_2CAPTCHA:
        raise RuntimeError("API_KEY_2CAPTCHA ausente.")
    response = requests.post(
        "http://2captcha.com/in.php",
        data={"method": "base64", "key": API_KEY_2CAPTCHA, "body": image_b64, "json": 1},
        timeout=30,
    ).json()
    if response.get("status") != 1:
        raise RuntimeError(f"2Captcha falhou (in): {response}")
    captcha_id = response["request"]
    for _ in range(24):
        time.sleep(5)
        result = requests.get(
            "http://2captcha.com/res.php",
            params={"key": API_KEY_2CAPTCHA, "action": "get", "id": captcha_id, "json": 1},
            timeout=30,
        ).json()
        if result.get("status") == 1:
            return result["request"]
    raise TimeoutError("Timeout 2Captcha (imagem).")


# Verificar e instalar dependências do Playwright se necessário
def _check_playwright_deps():
    try:
        import playwright
        try:
            # Tenta instalar as dependências do browser se ainda não instaladas
            subprocess.run(
                [sys.executable, "-m", "playwright", "install", "chromium"],
                capture_output=True,
                check=True,
            )
        except subprocess.CalledProcessError:
            print("AVISO: Falha ao instalar dependências do Playwright automaticamente.")
    except ImportError:
        print("ERRO: Playwright não instalado. Execute: pip install playwright")
        return False
    return True


# Configuração específica para Windows
if platform.system() == "Windows":
    # Força ProactorEventLoop no Windows
    if isinstance(asyncio.get_event_loop_policy(), asyncio.WindowsSelectorEventLoopPolicy):
        asyncio.set_event_loop_policy(asyncio.WindowsProactorEventLoopPolicy())

    # Garante que o event loop está configurado
    try:
        loop = asyncio.get_event_loop()
    except RuntimeError:
        loop = asyncio.new_event_loop()
        asyncio.set_event_loop(loop)


async def emitir_cnd_anapolis(cnpj: str) -> Tuple[bool, str, Optional[str]]:
    if sys.platform.startswith("win"):
        selector_loop_cls = getattr(asyncio, "SelectorEventLoop", None)
        proactor_policy_cls = getattr(asyncio, "WindowsProactorEventLoopPolicy", None)
        if selector_loop_cls is not None and proactor_policy_cls is not None:
            try:
                running_loop = asyncio.get_running_loop()
            except RuntimeError:
                running_loop = None
            else:
                # FastAPI/Uvicorn força WindowsSelectorEventLoopPolicy por compatibilidade,
                # mas o Playwright precisa do ProactorEventLoop para spawnar o Chromium.
                if isinstance(running_loop, selector_loop_cls):
                    loop = running_loop

                    def _runner() -> Tuple[bool, str, Optional[str]]:
                        previous_policy = None
                        try:
                            previous_policy = asyncio.get_event_loop_policy()
                        except Exception:
                            pass
                        asyncio.set_event_loop_policy(proactor_policy_cls())
                        try:
                            return asyncio.run(_emitir_cnd_anapolis_impl(cnpj))
                        finally:
                            if previous_policy is not None:
                                asyncio.set_event_loop_policy(previous_policy)

                    return await loop.run_in_executor(None, _runner)

    return await _emitir_cnd_anapolis_impl(cnpj)


async def _emitir_cnd_anapolis_impl(cnpj: str) -> Tuple[bool, str, Optional[str]]:
    # Verificar dependências primeiro
    if not _check_playwright_deps():
        return False, "Playwright não instalado corretamente.", None

    cnpj = only_digits(cnpj)
    os.makedirs(SAIDA_BASE, exist_ok=True)
    destino_dir = os.path.join(SAIDA_BASE, cnpj)
    os.makedirs(destino_dir, exist_ok=True)
    destino = os.path.join(destino_dir, _nome_arquivo_destino())

    try:
        async with async_playwright() as p:
            launch_args = {
                "headless": MODO_HEADLESS,
                "args": [
                    "--disable-gpu",
                    "--disable-dev-shm-usage",
                    "--no-first-run",
                    "--no-default-browser-check",
                    "--no-sandbox",  # Adiciona esta opção
                ],
            }
            if EXECUTABLE_PATH:
                launch_args["executable_path"] = EXECUTABLE_PATH
            try:
                browser = await p.chromium.launch(**launch_args)
            except Exception as exc:
                return False, f"Falha ao iniciar Chromium ({type(exc).__name__}): {exc}", None
            context = await browser.new_context(ignore_https_errors=True)
            page = await context.new_page()
            try:
                await _abrir_portal(page)
                try:
                    await page.locator(
                        "span.select2-chosen, .select2-selection__rendered, [class*='select2']"
                    ).first.click()
                    await page.wait_for_timeout(500)
                    for sel in [
                        "li:has-text(\"CNPJ\")",
                        ".select2-results__option:has-text(\"CNPJ\")",
                    ]:
                        if await page.locator(sel).count():
                            await page.locator(sel).first.click()
                            break
                except Exception:
                    pass

                if not await _preencher_cnpj(page, cnpj):
                    return False, "Campo de CNPJ não encontrado.", None

                solved = False
                try:
                    img = page.locator('img[src*="captcha"]').first
                    if await img.count():
                        if CAPTCHA_MODE == "image_2captcha" and API_KEY_2CAPTCHA:
                            png_bytes = await img.screenshot(type="png")
                            b64 = base64.b64encode(png_bytes).decode()
                            answer = _solve_image_captcha_2captcha(b64)
                            candidatos = [
                                "input[name*='captcha']",
                                "input[id*='captcha']",
                                "input[placeholder*='captcha' i]",
                                "input[type='text']",
                            ]
                            for css in candidatos:
                                loc = page.locator(css)
                                if await loc.count():
                                    try:
                                        await loc.first.fill(answer)
                                        await loc.first.dispatch_event("input")
                                        await loc.first.dispatch_event("change")
                                        solved = True
                                        break
                                    except Exception:
                                        continue
                except Exception:
                    pass

                if not solved:
                    await page.bring_to_front()

                await _clicar_consultar(page)
                await page.wait_for_load_state("networkidle", timeout=30000)
                await page.wait_for_timeout(1500)
<<<<<<< HEAD

                # --- SweetAlert de erro de captcha (igual ao script base) ---
                try:
                    popup = page.locator("div.swal2-popup:has-text('O código de verificação não confere')")
                    if await popup.count() > 0:
                        try:
                            await page.click(".swal2-confirm")
                        except Exception:
                            pass
                        return False, "Captcha inválido: o código de verificação não confere.", None
                except Exception:
                    pass

=======

                # --- SweetAlert de erro de captcha (igual ao script base) ---
                try:
                    popup = page.locator("div.swal2-popup:has-text('O código de verificação não confere')")
                    if await popup.count() > 0:
                        try:
                            await page.click(".swal2-confirm")
                        except Exception:
                            pass
                        return False, "Captcha inválido: o código de verificação não confere.", None
                except Exception:
                    pass

>>>>>>> 7196efdb
                # 1) Tenta clicar em elementos de download/imprimir/gerar
                tried = await page.evaluate(
                    """
                  () => {
                    const Q = (s)=>[...document.querySelectorAll(s)];
                    const hits = [...Q('a[href$=".pdf"]'), ...Q('a[href*="download"]'),
                                  ...Q('button[title*="Download" i]'), ...Q('i[class*="download" i]')];
                    if (hits.length) { hits[0].click(); return true; }
                    const any = [...Q('a,button')].find(el => /pdf|imprimir|gerar/i.test(el.textContent||''));
                    if (any) { any.click(); return true; }
                    return false;
                  }
                """
                )
                if tried:
                    # 2) Se clicar disparar um "download event", ótimo:
                    try:
                        async with page.expect_download(timeout=15000) as di:
                            download = await di.value
                            await download.save_as(destino)
                        return True, "CND emitida com sucesso.", destino
                    except Exception:
                        # 3) Se NÃO houve 'download', pode ter aberto em NOVA ABA ou inline (PDF viewer)
                        pass

                # 4) Captura de NOVA PÁGINA com PDF (target=_blank)
                new_page = None
                try:
                    new_page = await page.context.wait_for_event("page", timeout=5000)
                    await new_page.wait_for_load_state("domcontentloaded", timeout=10000)
                except Exception:
                    new_page = None

                candidate_page = new_page or page
                url_now = candidate_page.url or ""
                if url_now.lower().endswith(".pdf"):
                    try:
                        # Baixa usando a própria API de requests do Playwright (mantém cookies/sessão)
                        resp = await candidate_page.request.get(url_now)
                        if resp.ok:
                            content = await resp.body()
                            os.makedirs(os.path.dirname(destino), exist_ok=True)
                            with open(destino, "wb") as f:
                                f.write(content)
                            return True, "CND emitida com sucesso (inline).", destino
                    except Exception:
                        pass

                # 5) Às vezes o PDF está embedado em <iframe>/<embed>
                try:
                    pdf_src = await candidate_page.evaluate("""
                      () => {
                        const fr = document.querySelector('iframe, embed');
                        if (!fr) return null;
                        const src = fr.getAttribute('src') || fr.src;
                        return (src && /\.pdf(\?|$)/i.test(src)) ? src : null;
                      }
                    """)
                    if pdf_src:
                        resp = await candidate_page.request.get(pdf_src)
                        if resp.ok:
                            content = await resp.body()
                            os.makedirs(os.path.dirname(destino), exist_ok=True)
                            with open(destino, "wb") as f:
                                f.write(content)
                            return True, "CND emitida com sucesso (iframe).", destino
                except Exception:
                    pass

                return False, "Botão/link de PDF não identificado (nem inline/nova aba).", None
            finally:
                await context.close()
                await browser.close()
    except NotImplementedError:
        return (
            False,
            "Automação indisponível neste sistema (Playwright não suportado). Utilize o fallback manual.",
            None,
        )
    except Exception as exc:
        return False, f"Falha inesperada na automação: {exc}", None<|MERGE_RESOLUTION|>--- conflicted
+++ resolved
@@ -273,7 +273,6 @@
                 await _clicar_consultar(page)
                 await page.wait_for_load_state("networkidle", timeout=30000)
                 await page.wait_for_timeout(1500)
-<<<<<<< HEAD
 
                 # --- SweetAlert de erro de captcha (igual ao script base) ---
                 try:
@@ -287,21 +286,6 @@
                 except Exception:
                     pass
 
-=======
-
-                # --- SweetAlert de erro de captcha (igual ao script base) ---
-                try:
-                    popup = page.locator("div.swal2-popup:has-text('O código de verificação não confere')")
-                    if await popup.count() > 0:
-                        try:
-                            await page.click(".swal2-confirm")
-                        except Exception:
-                            pass
-                        return False, "Captcha inválido: o código de verificação não confere.", None
-                except Exception:
-                    pass
-
->>>>>>> 7196efdb
                 # 1) Tenta clicar em elementos de download/imprimir/gerar
                 tried = await page.evaluate(
                     """
