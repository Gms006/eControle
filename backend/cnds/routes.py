--- conflicted
+++ resolved
@@ -197,7 +197,6 @@
         }
 
     if "neropolis" in municipio_norm:
-<<<<<<< HEAD
         try:
             from backend.cnds.cnds_worker_neropolis import emitir_cnd_neropolis
         except ModuleNotFoundError as exc:  # pragma: no cover - environment specific
@@ -208,9 +207,6 @@
             }:
                 raise
             from .cnds_worker_neropolis import emitir_cnd_neropolis
-=======
-        from backend.cnds.cnds_worker_neropolis import emitir_cnd_neropolis
->>>>>>> 10517611
 
         return await emitir_cnd_neropolis(
             cnpj=cnpj,
