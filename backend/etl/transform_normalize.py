"""Transformation layer turning raw rows into canonical payloads."""
from __future__ import annotations

from dataclasses import dataclass
from datetime import date
from typing import Any, Dict, Iterable, List, Optional

from .contracts import ConfigContract
from .normalizers import (
    normalize_text,
    only_digits,
    parse_date_br,
<<<<<<< HEAD
=======
    parse_decimal_br,
>>>>>>> 5440b1de
    strip_accents,
)
from .extract_xlsm import ROW_NUMBER_KEY


PLACEHOLDER_VALUES = {"-", "*"}


def _as_none_if_placeholder(value: Any | None) -> Optional[str]:
    if value is None:
        return None
    normalized = normalize_text(value)
    if not normalized or normalized in PLACEHOLDER_VALUES:
        return None
    return normalized


@dataclass(slots=True)
class NormalizedRow:
    table: str
    sheet: str
    row_number: int
    payload: Dict[str, Any]


PROCESS_TYPE_LABEL = {
    "diversos": "DIVERSOS",
    "funcionamento": "FUNCIONAMENTO",
    "bombeiros": "BOMBEIROS",
    "uso_solo": "USO_DO_SOLO",
    "sanitario": "SANITARIO",
    "ambiental": "AMBIENTAL",
}

LICENSE_COLUMNS = {
    "SANITARIA_STATUS": "SANITARIA",
    "FUNCIONAMENTO_STATUS": "FUNCIONAMENTO",
    "AMBIENTAL_STATUS": "AMBIENTAL",
    "USO_SOLO_STATUS": "USO_DO_SOLO",
    "CERCON_STATUS": "CERCON",
}

TAX_COLUMNS = {
    "TPI": "TPI",
    "FUNCIONAMENTO": "FUNCIONAMENTO",
    "PUBLICIDADE": "PUBLICIDADE",
    "SANITARIA": "SANITARIA",
    "LOCALIZACAO_INSTALACAO": "LOCALIZACAO_INSTALACAO",
    "AREA_PUBLICA": "AREA_PUBLICA",
}


class TransformError(ValueError):
    pass


def transform(raw_data: Dict[str, Any], contract: ConfigContract) -> Dict[str, List[NormalizedRow]]:
    batches: Dict[str, List[NormalizedRow]] = {
        "empresas": [],
        "licencas": [],
        "taxas": [],
        "processos": [],
        "certificados": [],
        "certificados_agendamentos": [],
    }

    empresas_rows = raw_data.get("empresas", [])
    batches["empresas"].extend(_transform_empresas(empresas_rows, contract))

    licenca_rows = raw_data.get("licencas", [])
    batches["licencas"].extend(_transform_licencas(licenca_rows, contract))

    taxa_rows = raw_data.get("taxas", [])
    batches["taxas"].extend(_transform_taxas(taxa_rows, contract))

    processos_section = raw_data.get("processos", {})
    batches["processos"].extend(_transform_processos(processos_section, contract))

    certificados_rows = raw_data.get("certificados", {})
    batches["certificados"].extend(
        _transform_generic_tables(
            certificados_rows, contract, "certificados", expected_keys=["certificados"]
        )
    )
    agendamento_rows = raw_data.get("certificados_agendamentos", {})
    batches["certificados_agendamentos"].extend(
        _transform_generic_tables(
            agendamento_rows,
            contract,
            "certificados_agendamentos",
            expected_keys=["agendamentos"],
        )
    )

    return batches


def apply(raw_data: Dict[str, Any], contract: ConfigContract) -> Dict[str, List[NormalizedRow]]:
    """Compatibility wrapper exposing :func:`transform` as ``apply``."""

    return transform(raw_data, contract)


def _transform_empresas(rows: Iterable[Dict[str, Any]], contract: ConfigContract) -> List[NormalizedRow]:
    alias_map = contract.alias_map("empresas")
    normalized_rows: List[NormalizedRow] = []
    sheet_name = contract.sheet_names.get("empresas", "EMPRESAS")
    for index, row in enumerate(rows, start=1):
        mapped = _remap_row(row, alias_map)
        cnpj = only_digits(mapped.get("CNPJ"))
        if not cnpj:
            continue
        empresa = normalize_text(mapped.get("EMPRESA"))
        municipio = normalize_text(mapped.get("MUNICIPIO"))
        porte = normalize_text(mapped.get("PORTE"))
        if not empresa:
            raise TransformError("Empresa ausente para documento %s" % cnpj)
        # Para PF/CAEPF, aceite município vazio (sua regra operacional)
        if not municipio and porte not in {"PF", "CAEPF"}:
            raise TransformError("Município ausente para documento %s" % cnpj)
        payload: Dict[str, Any] = {
            "empresa": empresa,
            "cnpj": cnpj,
            "municipio": municipio,
            "porte": normalize_text(mapped.get("PORTE")),
            "categoria": normalize_text(mapped.get("CATEGORIA")),
            "ie": normalize_text(mapped.get("IE")),
            "im": normalize_text(mapped.get("IM")),
            "situacao": normalize_text(mapped.get("SITUACAO")),
            "debito": normalize_text(mapped.get("DEBITO_PREFEITURA")),
            "certificado": normalize_text(mapped.get("CERTIFICADO_DIGITAL")),
            "obs": normalize_text(mapped.get("OBS")),
            "proprietario": normalize_text(mapped.get("PROPRIETARIO_PRINCIPAL")),
            "cpf": only_digits(mapped.get("CPF")),
            "telefone": normalize_text(mapped.get("TELEFONE")),
            "email": normalize_text(mapped.get("E_MAIL")),
            "responsavel": normalize_text(mapped.get("RESPONSAVEL_FISCAL")),
        }
        row_number = _row_number(row, index)
        normalized_rows.append(
            NormalizedRow(
                table="empresas",
                sheet=sheet_name,
                row_number=row_number,
                payload=payload,
            )
        )
    return normalized_rows


def _transform_licencas(rows: Iterable[Dict[str, Any]], contract: ConfigContract) -> List[NormalizedRow]:
    alias_map = contract.alias_map("licencas")
    normalized: List[NormalizedRow] = []
    sheet_name = contract.sheet_names.get("licencas", "LICENÇAS")
    for index, row in enumerate(rows, start=1):
        mapped = _remap_row(row, alias_map)
        cnpj = only_digits(mapped.get("CNPJ"))
        if not cnpj:
            continue
        row_number = _row_number(row, index)
        for source_col, tipo in LICENSE_COLUMNS.items():
            status = normalize_text(mapped.get(source_col))
            if not status:
                continue
            payload = {
                "empresa_cnpj": cnpj,
                "tipo": tipo,
                "status": status,
                "obs": normalize_text(mapped.get("OBS")),
            }
            normalized.append(
                NormalizedRow(
                    table="licencas",
                    sheet=sheet_name,
                    row_number=row_number,
                    payload=payload,
                )
            )
    return normalized


def _transform_taxas(rows: Iterable[Dict[str, Any]], contract: ConfigContract) -> List[NormalizedRow]:
    alias_map = contract.alias_map("taxas")
    normalized: List[NormalizedRow] = []
    sheet_name = contract.sheet_names.get("taxas", "TAXAS")
    for index, row in enumerate(rows, start=1):
        mapped = _remap_row(row, alias_map)
        cnpj = only_digits(mapped.get("CNPJ"))
        if not cnpj:
            continue
        row_number = _row_number(row, index)
        for source_col, tipo in TAX_COLUMNS.items():
            status = normalize_text(mapped.get(source_col))
            if not status:
                continue
            payload = {
                "empresa_cnpj": cnpj,
                "tipo": tipo,
                "status": status,
                "obs": normalize_text(mapped.get("STATUS_TAXAS")) or normalize_text(mapped.get("OBS")),
            }
            normalized.append(
                NormalizedRow(
                    table="taxas",
                    sheet=sheet_name,
                    row_number=row_number,
                    payload=payload,
                )
            )
    return normalized


def _transform_processos(section: Dict[str, Iterable[Dict[str, Any]]], contract: ConfigContract) -> List[NormalizedRow]:
    normalized: List[NormalizedRow] = []
    sheet_name = contract.sheet_names.get("processos", "PROCESSOS")
    for logical_table, rows in section.items():
        tipo = PROCESS_TYPE_LABEL.get(logical_table)
        if not tipo:
            continue
        alias_section = f"processos_{logical_table}"
        alias_map = contract.alias_map(alias_section)
        enum_situacao = contract.require_enum("situacao_processos")
        enum_operacao = contract.require_enum("operacoes_diversos")
        enum_orgao = contract.require_enum("orgaos_diversos")
        enum_alvara = contract.require_enum("alvaras_funcionamento")
        enum_servico = contract.require_enum("servicos_sanitarios")
        enum_notificacao = contract.require_enum("notificacoes_sanitarias")
        for index, row in enumerate(rows, start=1):
            mapped = _remap_row(row, alias_map)
            cnpj = only_digits(mapped.get("CNPJ"))
            if not cnpj:
                continue
                        # 1) usa SITUACAO; 2) senão STATUS_PADRAO; 3) default "PENDENTE"
            situacao_raw = (mapped.get("SITUACAO") or mapped.get("STATUS_PADRAO") or "PENDENTE")
            situacao = _normalize_enum(situacao_raw, enum_situacao, "situacao", tipo)
            # data_solicitacao pode ficar vazia (linhas placeholder são válidas)
            data_solicitacao = _safe_parse_date(
                _as_none_if_placeholder(mapped.get("DATA_SOLICITACAO")),
                "data_solicitacao",
                tipo,
            )
            protocolo = _as_none_if_placeholder(mapped.get("PROTOCOLO"))
            status_padrao = _as_none_if_placeholder(mapped.get("STATUS_PADRAO"))
            payload: Dict[str, Any] = {
                "empresa_cnpj": cnpj,
                "tipo": tipo,
                "protocolo": protocolo,
                "data_solicitacao": data_solicitacao,
                "situacao": situacao,
                "status_padrao": status_padrao,
                "obs": _as_none_if_placeholder(mapped.get("OBS")),
            }
            if logical_table == "diversos":
                payload["operacao"] = _normalize_enum_optional(mapped.get("OPERACAO"), enum_operacao, "operacao", tipo)
                payload["orgao"] = _normalize_enum_optional(mapped.get("ORGAO"), enum_orgao, "orgao", tipo)
            if logical_table == "funcionamento":
                payload["alvara"] = _normalize_enum_optional(mapped.get("ALVARA"), enum_alvara, "alvara", tipo)
                payload["municipio"] = _as_none_if_placeholder(mapped.get("MUNICIPIO"))
            if logical_table == "bombeiros":
<<<<<<< HEAD
                payload["tpi"] = normalize_text(mapped.get("TPI"))
                # Área (m²): aceita diversos formatos brasileiros
                from .normalizers import parse_decimal_br  # local import to avoid cycles

                payload["area_m2"] = parse_decimal_br(
                    mapped.get("AREA_M2")
                    or mapped.get("ÁREA_(M²)")
                    or mapped.get("AREA_(M2)")
                )

                projeto_raw = mapped.get("PROJETO")
                projeto_norm = normalize_text(projeto_raw)
                if projeto_norm in {"-", "*"}:
                    projeto_norm = None
                payload["projeto"] = projeto_norm
=======
                payload["tpi"] = _as_none_if_placeholder(mapped.get("TPI"))
                area_raw = mapped.get("AREA_M2") or mapped.get("AREA")
                payload["area_m2"] = parse_decimal_br(area_raw)
                payload["projeto"] = _normalize_projeto(mapped.get("PROJETO"))
>>>>>>> 5440b1de
            if logical_table == "uso_solo":
                payload["inscricao_imobiliaria"] = _as_none_if_placeholder(mapped.get("INSCRICAO_IMOBILIARIA"))
            if logical_table == "sanitario":
                payload["servico"] = _normalize_enum_optional(mapped.get("SERVICO"), enum_servico, "servico", tipo)
                payload["taxa"] = _as_none_if_placeholder(mapped.get("TAXA"))
                payload["notificacao"] = _normalize_enum_optional(mapped.get("NOTIFICACAO"), enum_notificacao, "notificacao", tipo)
                payload["data_val"] = _safe_parse_date(
                    _as_none_if_placeholder(mapped.get("DATA_VAL")),
                    "data_val",
                    tipo,
                )
            row_number = _row_number(row, index)
            normalized.append(
                NormalizedRow(
                    table="processos",
                    sheet=sheet_name,
                    row_number=row_number,
                    payload=payload,
                )
            )
    return normalized


def _transform_generic_tables(
    tables: Dict[str, Iterable[Dict[str, Any]]],
    contract: ConfigContract,
    section: str,
    expected_keys: List[str],
) -> List[NormalizedRow]:
    normalized: List[NormalizedRow] = []
    for key in expected_keys:
        rows = tables.get(key) or []
        alias_section = f"{section}_{key}"
        if alias_section not in contract.column_aliases:
            continue
        alias_map = contract.alias_map(alias_section)
        sheet_name = contract.sheet_names.get(section, section.upper())
        for index, row in enumerate(rows, start=1):
            mapped = _remap_row(row, alias_map)
            row_number = _row_number(row, index)
            normalized.append(
                NormalizedRow(
                    table=section,
                    sheet=sheet_name,
                    row_number=row_number,
                    payload=mapped,
                )
            )
    return normalized


def _normalize_enum(value: Any | None, allowed: Iterable[str], field: str, tipo: str) -> str:
    normalized = _normalize_enum_optional(value, allowed, field, tipo)
    if normalized is None:
        raise TransformError(f"Valor obrigatório para {field} em {tipo}")
    return normalized


def _normalize_enum_optional(value: Any | None, allowed: Iterable[str], field: str, tipo: str) -> Optional[str]:
    # Placeholders aceitos como "vazio"
    PLACEHOLDERS = {"-", "–", "—", "*"}
    if value in (None, "") or (isinstance(value, str) and value.strip() in PLACEHOLDERS):
        return None
    target = normalize_text(value)
    if not target:
        return None
    target_key = strip_accents(target).casefold()
    for option in allowed:
        option_key = strip_accents(option).casefold()
        if option_key == target_key:
            return option
    raise TransformError(f"Valor inválido '{value}' para {field} em {tipo}")


def _safe_parse_date(value: Any | None, field: str, tipo: str) -> date | None:
    placeholders = {"-", "–", "—", "*"}
    if value in (None, ""):
        return None
    if isinstance(value, str) and value.strip() in placeholders:
        return None
    try:
        return parse_date_br(value)
    except ValueError as exc:
        raise TransformError(f"Data inválida em {field} ({tipo}): {value}") from exc


def _normalize_projeto(value: Any | None) -> Optional[str]:
    """Normalize the optional projeto descriptor for bombeiros processos."""

    if value in (None, ""):
        return None
    normalized = normalize_text(value)
    if not normalized or normalized == "-":
        return None
    key = strip_accents(normalized).casefold()
    if key == "nao possui":
        return "NÃO POSSUI"
    return normalized


def _remap_row(row: Dict[str, Any], alias_map: Dict[str, str]) -> Dict[str, Any]:
    mapped: Dict[str, Any] = {}
    for key, value in row.items():
        if key == ROW_NUMBER_KEY:
            continue
        canonical = alias_map.get(_normalize_key(key))
        if canonical:
            mapped[canonical] = value
    return mapped


def _normalize_key(key: str) -> str:
    return strip_accents(str(key)).casefold().replace(" ", "").replace("_", "")


def _row_number(row: Dict[str, Any], default_index: int) -> int:
    value = row.get(ROW_NUMBER_KEY)
    if isinstance(value, int):
        return value
    try:
        return int(value)
    except (TypeError, ValueError):
        return default_index + 1<|MERGE_RESOLUTION|>--- conflicted
+++ resolved
@@ -10,10 +10,6 @@
     normalize_text,
     only_digits,
     parse_date_br,
-<<<<<<< HEAD
-=======
-    parse_decimal_br,
->>>>>>> 5440b1de
     strip_accents,
 )
 from .extract_xlsm import ROW_NUMBER_KEY
@@ -273,7 +269,6 @@
                 payload["alvara"] = _normalize_enum_optional(mapped.get("ALVARA"), enum_alvara, "alvara", tipo)
                 payload["municipio"] = _as_none_if_placeholder(mapped.get("MUNICIPIO"))
             if logical_table == "bombeiros":
-<<<<<<< HEAD
                 payload["tpi"] = normalize_text(mapped.get("TPI"))
                 # Área (m²): aceita diversos formatos brasileiros
                 from .normalizers import parse_decimal_br  # local import to avoid cycles
@@ -289,12 +284,6 @@
                 if projeto_norm in {"-", "*"}:
                     projeto_norm = None
                 payload["projeto"] = projeto_norm
-=======
-                payload["tpi"] = _as_none_if_placeholder(mapped.get("TPI"))
-                area_raw = mapped.get("AREA_M2") or mapped.get("AREA")
-                payload["area_m2"] = parse_decimal_br(area_raw)
-                payload["projeto"] = _normalize_projeto(mapped.get("PROJETO"))
->>>>>>> 5440b1de
             if logical_table == "uso_solo":
                 payload["inscricao_imobiliaria"] = _as_none_if_placeholder(mapped.get("INSCRICAO_IMOBILIARIA"))
             if logical_table == "sanitario":
